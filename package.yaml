name: echidna

author: Trail of Bits <echidna-dev@trailofbits.com>
maintainer: Trail of Bits <echidna-dev@trailofbits.com>

version: 2.2.3

ghc-options:
  - -O2
  - -Wall
  - -fno-warn-orphans
  - -feager-blackholing
  # https://github.com/haskell/cabal/issues/4739
  - -optP-Wno-nonportable-include-path
  - -fspecialize-aggressively
  - -fexpose-all-unfoldings
  - -Wunused-packages

dependencies:
  - aeson
<<<<<<< HEAD
  - base
=======
  - async
  - base16-bytestring
  - binary
  - bytestring
  - code-page
>>>>>>> 5d55003b
  - containers
  - directory
  - hevm
  - MonadRandom
  - mtl
  - text

language: GHC2021

default-extensions:
  - DataKinds
  - DuplicateRecordFields
  - LambdaCase
  - MultiWayIf
  - NoFieldSelectors
  - OverloadedLabels
  - OverloadedRecordDot
  - OverloadedStrings

library:
  source-dirs: lib/
  dependencies:
    - ansi-terminal
    - base16-bytestring
    - binary
    - brick
    - bytestring
    - data-bword
    - data-dword
    - deepseq
    - exceptions
    - extra
    - filepath
    - hashable
    - html-conduit
    - html-entities
    - http-conduit
    - ListLike
    - optics
    - optics-core
    - process
    - random
    - rosezipper
    - semver
    - signal
    - split
    - strip-ansi-escape
    - time
    - unliftio
    - utf8-string
    - vector
    - vty
    - vty-crossplatform
    - wai-extra
    - warp
    - word-wrap
    - xml-conduit
    - yaml

executables:
  echidna:
    main: Main.hs
    source-dirs: src/
    dependencies:
      - code-page
      - echidna
      - filepath
      - hashable
      - optparse-applicative
      - time
      - with-utf8
    ghc-options:
      - -threaded
      - '"-with-rtsopts=-A64m -N"'
    when:
      - condition: (os(linux) || os(windows)) && flag(static)
        ghc-options:
          - -optl-static
      - condition: os(linux) || os(windows)
        ghc-options:
          - -O2
          - -optl-pthread
      - condition: os(darwin)
        ld-options: -Wl,-keep_dwarf_unwind
        ghc-options: -fcompact-unwind

tests:
  echidna-testsuite:
    main: Spec.hs
    source-dirs: src/test
    dependencies:
      - data-dword
      - echidna
      - exceptions
      - optics-core
      - process
      - semver
      - split
      - tasty
      - tasty-hunit
      - tasty-quickcheck
      - yaml
    when:
        - condition: (os(linux) || os(windows)) && flag(static)
          ghc-options:
            - -optl-static
        - condition: os(linux) || os(windows)
          ghc-options:
            - -O2
            - -optl-pthread
        - condition: os(darwin)
          ld-options: -Wl,-keep_dwarf_unwind
          ghc-options: -fcompact-unwind

flags:
  static:
    description: Pass -static to ghc when linking the stack binary.
    manual: true
    default: false<|MERGE_RESOLUTION|>--- conflicted
+++ resolved
@@ -18,15 +18,7 @@
 
 dependencies:
   - aeson
-<<<<<<< HEAD
   - base
-=======
-  - async
-  - base16-bytestring
-  - binary
-  - bytestring
-  - code-page
->>>>>>> 5d55003b
   - containers
   - directory
   - hevm
@@ -50,6 +42,7 @@
   source-dirs: lib/
   dependencies:
     - ansi-terminal
+    - async
     - base16-bytestring
     - binary
     - brick
