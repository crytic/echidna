--- conflicted
+++ resolved
@@ -35,11 +35,8 @@
   - optparse-applicative
   - process
   - random
-<<<<<<< HEAD
   - rosezipper
-=======
   - sbv
->>>>>>> fc97808e
   - stm
   - temporary
   - text
