name: echidna

author: Trail of Bits <echidna-dev@trailofbits.com>
maintainer: Trail of Bits <echidna-dev@trailofbits.com>

version: 1.5.1

ghc-options: -Wall -fno-warn-orphans -O2 -threaded +RTS -N -RTS

dependencies:
  - base
  - aeson
  - ansi-terminal
  - base16-bytestring
  - binary
  - brick                <= 0.46
  - base16-bytestring
  - bytestring
  - containers
  - data-dword
  - data-has
  - deepseq
  - extra
  - directory
  - exceptions
  - filepath
  - hashable
  - hevm
  - lens
  - lens-aeson
  - ListLike
  - megaparsec
  - MonadRandom
  - mtl
  - optparse-applicative
  - process
  - random
  - stm
  - temporary
  - text
  - transformers
  - unix
  - unliftio
  - unliftio-core
<<<<<<< HEAD
  - utf8-string
  - vector               >= 0.11.0 && < 0.13
=======
  - unordered-containers
  - vector
>>>>>>> 802c247d
  - vector-instances
  - vty
  - wl-pprint-annotated
  - word8
  - yaml

default-extensions:
  - OverloadedStrings

library:
  source-dirs: lib/

executables:
  echidna-test:
    main: Main.hs
    source-dirs: src/
    dependencies: echidna
    when:
        - condition: os(linux)
          ghc-options:
            - -threaded
            - -static
            - -O2
          cc-options: -static
          ld-options: -static -pthread

tests:
  echidna-testsuite:
    main: Spec.hs
    source-dirs: src/test
    dependencies:
      - echidna
      - tasty
      - tasty-hunit
      - tasty-quickcheck<|MERGE_RESOLUTION|>--- conflicted
+++ resolved
@@ -42,13 +42,9 @@
   - unix
   - unliftio
   - unliftio-core
-<<<<<<< HEAD
   - utf8-string
-  - vector               >= 0.11.0 && < 0.13
-=======
   - unordered-containers
   - vector
->>>>>>> 802c247d
   - vector-instances
   - vty
   - wl-pprint-annotated
