--- conflicted
+++ resolved
@@ -41,17 +41,10 @@
     main: Main.hs
     source-dirs: src/
     dependencies: echidna
-<<<<<<< HEAD
-  simple-example-exe:
-    main: Simple.hs
-    source-dirs: examples/simple
-    dependencies: echidna
   revert-example-exe:
     main: Revert.hs
     source-dirs: examples/revert
     dependencies: echidna
-=======
->>>>>>> 22c5a7a2
   state-example-exe:
     main: StateMachine.hs
     source-dirs: examples/state-machine
