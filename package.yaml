name: echidna

author: Trail of Bits <echidna-dev@trailofbits.com>
maintainer: Trail of Bits <echidna-dev@trailofbits.com>

version: 2.2.7

ghc-options:
  - -O2
  - -Wall
  - -fno-warn-orphans
  - -feager-blackholing
  # https://github.com/haskell/cabal/issues/4739
  - -optP-Wno-nonportable-include-path
  - -fspecialize-aggressively
  - -fexpose-all-unfoldings
  - -Wunused-packages

dependencies:
  - aeson
  - base
  - containers
  - directory
  - hevm
  - MonadRandom
  - mtl
  - text
<<<<<<< HEAD
  - transformers
  - time
  - unliftio
  - utf8-string
  - vector
  - with-utf8
  - word-wrap
  - yaml
  - http-conduit
  - html-conduit
  - xml-conduit
  - template-haskell
=======
>>>>>>> 9870b1ac

language: GHC2021

default-extensions:
  - DataKinds
  - DuplicateRecordFields
  - LambdaCase
  - MultiWayIf
  - NoFieldSelectors
  - OverloadedLabels
  - OverloadedRecordDot
  - OverloadedStrings

library:
  source-dirs: lib/
  dependencies:
    - ansi-terminal
    - array
    - base16-bytestring
    - binary
    - brick
    - bytestring
    - data-bword
    - data-dword
    - deepseq
    - exceptions
    - extra
    - filepath
    - hashable
    - html-conduit
    - html-entities
    - http-conduit
    - ListLike
    - optics
    - optics-core
    - process
    - random
    - rosezipper
    - semver
    - signal
    - split
    - strip-ansi-escape
    - time
    - unliftio
    - unliftio-core
    - utf8-string
    - vector
    - vty
    - vty-crossplatform
    - wai-extra
    - warp
    - word-wrap
    - xml-conduit
    - yaml

executables:
  echidna:
    main: Main.hs
    source-dirs: src/
    dependencies:
      - code-page
      - echidna
      - filepath
      - hashable
      - optparse-applicative
      - time
      - with-utf8
    ghc-options:
      - -threaded
      - '"-with-rtsopts=-A64m -N"'
    when:
      - condition: (os(linux) || os(windows)) && flag(static)
        ghc-options:
          - -optl-static
      - condition: os(linux) || os(windows)
        ghc-options:
          - -O2
          - -optl-pthread
      - condition: os(darwin)
        ld-options: -Wl,-keep_dwarf_unwind
        ghc-options: -fcompact-unwind

tests:
  echidna-testsuite:
    main: Spec.hs
    source-dirs: src/test
    dependencies:
      - data-dword
      - echidna
      - exceptions
      - optics-core
      - process
      - semver
      - split
      - tasty
      - tasty-hunit
      - tasty-quickcheck
      - yaml
    when:
        - condition: (os(linux) || os(windows)) && flag(static)
          ghc-options:
            - -optl-static
        - condition: os(linux) || os(windows)
          ghc-options:
            - -O2
            - -optl-pthread
        - condition: os(darwin)
          ld-options: -Wl,-keep_dwarf_unwind
          ghc-options: -fcompact-unwind

flags:
  static:
    description: Pass -static to ghc when linking the stack binary.
    manual: true
    default: false<|MERGE_RESOLUTION|>--- conflicted
+++ resolved
@@ -25,7 +25,6 @@
   - MonadRandom
   - mtl
   - text
-<<<<<<< HEAD
   - transformers
   - time
   - unliftio
@@ -38,8 +37,6 @@
   - html-conduit
   - xml-conduit
   - template-haskell
-=======
->>>>>>> 9870b1ac
 
 language: GHC2021
 
