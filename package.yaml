name: echidna

author: Trail of Bits <echidna-dev@trailofbits.com>
maintainer: Trail of Bits <echidna-dev@trailofbits.com>

version: 2.2.4

ghc-options:
  - -O2
  - -Wall
  - -fno-warn-orphans
  - -feager-blackholing
  # https://github.com/haskell/cabal/issues/4739
  - -optP-Wno-nonportable-include-path
  - -fspecialize-aggressively
  - -fexpose-all-unfoldings
  - -Wunused-packages

dependencies:
  - aeson
  - base
  - containers
  - directory
  - hevm
  - MonadRandom
  - mtl
  - text
<<<<<<< HEAD
  - thread-local-storage
  - transformers
  - time
  - unliftio
  - utf8-string
  - vector
  - with-utf8
  - word-wrap
  - yaml
  - http-conduit
  - html-conduit
  - warp
  - wai-extra
  - xml-conduit
  - strip-ansi-escape
=======
>>>>>>> 182580e6

language: GHC2021

default-extensions:
  - DataKinds
  - DuplicateRecordFields
  - LambdaCase
  - MultiWayIf
  - NoFieldSelectors
  - OverloadedLabels
  - OverloadedRecordDot
  - OverloadedStrings

library:
  source-dirs: lib/
  dependencies:
    - ansi-terminal
    - async
    - base16-bytestring
    - binary
    - brick
    - bytestring
    - data-bword
    - data-dword
    - deepseq
    - exceptions
    - extra
    - filepath
    - hashable
    - html-conduit
    - html-entities
    - http-conduit
    - ListLike
    - optics
    - optics-core
    - process
    - random
    - rosezipper
    - semver
    - signal
    - split
    - strip-ansi-escape
    - time
    - unliftio
    - utf8-string
    - vector
    - vty
    - vty-crossplatform
    - wai-extra
    - warp
    - word-wrap
    - xml-conduit
    - yaml

executables:
  echidna:
    main: Main.hs
    source-dirs: src/
    dependencies:
      - code-page
      - echidna
      - filepath
      - hashable
      - optparse-applicative
      - time
      - with-utf8
    ghc-options:
      - -threaded
      - '"-with-rtsopts=-A64m -N"'
    when:
      - condition: (os(linux) || os(windows)) && flag(static)
        ghc-options:
          - -optl-static
      - condition: os(linux) || os(windows)
        ghc-options:
          - -O2
          - -optl-pthread
      - condition: os(darwin)
        ld-options: -Wl,-keep_dwarf_unwind
        ghc-options: -fcompact-unwind

tests:
  echidna-testsuite:
    main: Spec.hs
    source-dirs: src/test
    dependencies:
      - data-dword
      - echidna
      - exceptions
      - optics-core
      - process
      - semver
      - split
      - tasty
      - tasty-hunit
      - tasty-quickcheck
      - yaml
    when:
        - condition: (os(linux) || os(windows)) && flag(static)
          ghc-options:
            - -optl-static
        - condition: os(linux) || os(windows)
          ghc-options:
            - -O2
            - -optl-pthread
        - condition: os(darwin)
          ld-options: -Wl,-keep_dwarf_unwind
          ghc-options: -fcompact-unwind

flags:
  static:
    description: Pass -static to ghc when linking the stack binary.
    manual: true
    default: false<|MERGE_RESOLUTION|>--- conflicted
+++ resolved
@@ -25,24 +25,6 @@
   - MonadRandom
   - mtl
   - text
-<<<<<<< HEAD
-  - thread-local-storage
-  - transformers
-  - time
-  - unliftio
-  - utf8-string
-  - vector
-  - with-utf8
-  - word-wrap
-  - yaml
-  - http-conduit
-  - html-conduit
-  - warp
-  - wai-extra
-  - xml-conduit
-  - strip-ansi-escape
-=======
->>>>>>> 182580e6
 
 language: GHC2021
 
@@ -85,6 +67,7 @@
     - signal
     - split
     - strip-ansi-escape
+    - thread-local-storage
     - time
     - unliftio
     - utf8-string
