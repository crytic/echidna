--- conflicted
+++ resolved
@@ -69,10 +69,6 @@
 #directory to save the corpus; by default is disabled  
 corpusDir: null
 # constants for corpus mutations (for experimentation only)
-<<<<<<< HEAD
-mutConsts: [1, 1, 1]
+mutConsts: [100, 1, 1]
 # maximum value to send to payable functions
-maxValue: 100000000000000000000 # 100 eth
-=======
-mutConsts: [100, 1, 1]
->>>>>>> 861de78c
+maxValue: 100000000000000000000 # 100 eth