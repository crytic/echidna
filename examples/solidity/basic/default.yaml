#psender is the sender for property transactions; by default intentionally
#the same as contract deployer
psender: "0x00a329c0648769a73afac7f9381e08fb43dbea70"
#prefix is the prefix for Boolean functions that are properties to be checked
prefix: "echidna_"
#propMaxGas defines gas cost at which a property fails
propMaxGas: 8000030
#testMaxGas is a gas limit; does not cause failure, but terminates sequence
testMaxGas: 0xffffffff
#maxGasprice is the maximum gas price
maxGasprice: 100000000000
#testLimit is the number of test sequences to run
testLimit: 50000
#stopOnFail makes echidna terminate as soon as any property fails and has been shrunk
stopOnFail: false
#estimateGas makes echidna perform analysis of maximum gas costs for functions (experimental)
estimateGas: false
#seqLen defines how many transactions are in a test sequence
seqLen: 100
#shrinkLimit determines how much effort is spent shrinking failing sequences
shrinkLimit: 5000
#coverage controls coverage guided testing
coverage: false
#format can be "text" or "json" for different output (human or machine readable)
format: "text"
#contractAddr is the address of the contract itself
contractAddr: "0x00a329c0648769a73afac7f9381e08fb43dbea72"
#deployer is address of the contract deployer (who often is privileged owner, etc.)
deployer: "0x00a329c0648769a73afac7f9381e08fb43dbea70"
#sender is set of addresses transactions may originate from
sender: ["0x10000", "0x20000", "0x00a329c0648769a73afac7f9381e08fb43dbea70"]
#balanceAddr is default balance for addresses
balanceAddr: 0xffffffff
#balanceContract overrides balanceAddr for the contract address
balanceContract: 0
#solcArgs allows special args to solc
solcArgs: ""
#solcLibs is solc libraries
solcLibs: []
#cryticArgs allows special args to crytic
cryticArgs: []
#quiet produces (much) less verbose output
quiet: false
#initialize the blockchain with some data
initialize: null
#whether ot not to use the multi-abi mode of testing
multi-abi: false
#checkAsserts checks assertions
checkAsserts: false
#timeout controls test timeout settings
timeout: null
#seed not defined by default, is the random seed
#seed: 0
#dictFreq controls how often to use echidna's internal dictionary vs random
#values
dictFreq: 0.40
maxTimeDelay: 604800
#maximum time between generated txs; default is one week
maxBlockDelay: 60480
#maximum number of blocks elapsed between generated txs; default is expected increment in one week
# timeout:
#campaign timeout (in seconds)
# list of methods to filter
filterFunctions: []
# by default, blacklist methods in filterFunctions
filterBlacklist: true
#directory to save the corpus; by default is disabled
corpusDir: null
# constants for corpus mutations (for experimentation only)
<<<<<<< HEAD
mutConsts: [100, 1, 1]
# maximum value to send to payable functions
maxValue: 100000000000000000000 # 100 eth
=======
mutConsts: [10, 1, 1, 1, 1]
>>>>>>> 2d0bba1c
<|MERGE_RESOLUTION|>--- conflicted
+++ resolved
@@ -67,10 +67,6 @@
 #directory to save the corpus; by default is disabled
 corpusDir: null
 # constants for corpus mutations (for experimentation only)
-<<<<<<< HEAD
-mutConsts: [100, 1, 1]
 # maximum value to send to payable functions
 maxValue: 100000000000000000000 # 100 eth
-=======
-mutConsts: [10, 1, 1, 1, 1]
->>>>>>> 2d0bba1c
+mutConsts: [10, 1, 1, 1, 1]