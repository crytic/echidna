--- conflicted
+++ resolved
@@ -85,12 +85,7 @@
 
 ## Installation
 
-<<<<<<< HEAD
-If you want to quickly test Echidna in Linux, download a [statically-linked binary release] (https://github.com/crytic/echidna/releases). GitHub Actions also [compiles binaries](https://github.com/crytic/echidna/actions?query=workflow%3ACI+branch%3Amaster+event%3Apush) from every commit to `master`, just click the commit to find binaries for Linux or MacOS.
-=======
-If you want to quickly test Echidna in Linux, we offer a statically linked binary release of v1.5.0.0 to download [here](https://github.com/crytic/echidna/releases/tag/v1.5.0.0).
->>>>>>> c3b94dec
-
+If you want to quickly test Echidna in Linux or MacOS, download a [statically-linked binary release] (https://github.com/crytic/echidna/releases). GitHub Actions also [compiles binaries](https://github.com/crytic/echidna/actions?query=workflow%3ACI+branch%3Amaster+event%3Apush) from every commit to `master`, just click the commit to find binaries for Linux or MacOS.
 If you want to install the latest released version of Echidna, we recommend using docker:
 
 ```
