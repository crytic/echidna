# Echidna: A Fast Smart Contract Fuzzer <a href="https://raw.githubusercontent.com/crytic/echidna/master/echidna.png"><img src="https://raw.githubusercontent.com/crytic/echidna/master/echidna.png" width="75"/></a>

![Build Status](https://github.com/crytic/echidna/workflows/CI/badge.svg)

Echidna is a weird creature that eats bugs and is highly electrosensitive (with apologies to Jacob Stanley)

More seriously, Echidna is a Haskell program designed for fuzzing/property-based testing of Ethereum smarts contracts. It uses sophisticated grammar-based fuzzing campaigns based on a [contract ABI](https://solidity.readthedocs.io/en/develop/abi-spec.html) to falsify user-defined predicates or [Solidity assertions](https://solidity.readthedocs.io/en/develop/control-structures.html#id4). We designed Echidna with modularity in mind, so it can be easily extended to include new mutations or test specific contracts in specific cases.

## Features

* Generates inputs tailored to your actual code
* Optional corpus collection, mutation and coverage guidance to find deeper bugs
* Powered by [Slither](https://github.com/crytic/slither) to extract useful information before the fuzzing campaign
* Source code integration to identify which lines are covered after the fuzzing campaign
* Curses-based retro UI, text-only or JSON output
* Automatic testcase minimization for quick triage
* Seamless integration into the development workflow
* Maximum gas usage reporting of the fuzzing campaign
* Support for a complex contract initialization with [Etheno](https://github.com/crytic/etheno) and Truffle

.. and [a beautiful high-resolution handcrafted logo](https://raw.githubusercontent.com/crytic/echidna/master/echidna.png).

<a href="https://i.imgur.com/saFWti4.png"><img src="https://i.imgur.com/saFWti4.png" width="650"/></a>

## Usage

### Executing the test runner

The core Echidna functionality is an executable called `echidna-test`. `echidna-test` takes a contract and a list of invariants (properties that should always remain true) as input. For each invariant, it generates random sequences of calls to the contract and checks if the invariant holds. If it can find some way to falsify the invariant, it prints the call sequence that does so. If it can't, you have some assurance the contract is safe.

### Writing invariants

Invariants are expressed as Solidity functions with names that begin with `echidna_`, have no arguments, and return a boolean. For example, if you have some `balance` variable that should never go below `20`, you can write an extra function in your contract like this one:

```solidity
function echidna_check_balance() public returns (bool) {
    return(balance >= 20);
}
```

To check these invariants, run:

```
$ echidna-test myContract.sol
```

An example contract with tests can be found [tests/solidity/basic/flags.sol](tests/solidity/basic/flags.sol). To run it, you should execute:
```
$ echidna-test tests/solidity/basic/flags.sol
```

Echidna should find a call sequence that falsifies `echidna_sometimesfalse` and should be unable to find a falsifying input for `echidna_alwaystrue`.

### Collecting and visualizing coverage

After finishing a campaign, Echidna can save a coverage maximizing **corpus** in a special directory specified with the `corpusDir` config option. This directory will contain two entries: (1) a directory named `coverage` with JSON files that can be replayed by Echidna and (2) a plain-text file named `covered.txt`, a copy of the source code with coverage annotations.

If you run `tests/solidity/basic/flags.sol` example, Echidna will save a few files serialized transactions in the `coverage` directory and a `covered.$(date +%s).txt` file with the following lines:

```
*r  |  function set0(int val) public returns (bool){
*   |    if (val % 100 == 0)
*   |      flag0 = false;
  }

*r  |  function set1(int val) public returns (bool){
*   |    if (val % 10 == 0 && !flag0)
*   |      flag1 = false;
  }
```

Our tool signals each execution trace in the corpus with the following "line marker":
 - `*` if an execution ended with a STOP
 - `r` if an execution ended with a REVERT
 - `o` if an execution ended with an out-of-gas error
 - `e` if an execution ended with any other error (zero division, assertion failure, etc)

### Support for smart contract build systems

Echidna can test contracts compiled with different smart contract build systems, including [Truffle](https://truffleframework.com/) or [hardhat](https://hardhat.org/) using [crytic-compile](https://github.com/crytic/crytic-compile). To invoke echidna with the current compilation framework, use `echidna-test .`.

On top of that, Echidna supports two modes of testing complex contracts. Firstly, one can [describe an initialization procedure with Truffle and Etheno](https://github.com/crytic/building-secure-contracts/blob/master/program-analysis/echidna/end-to-end-testing.md) and use that as the base state for Echidna. Secondly, echidna can call into any contract with a known ABI by passing in the corresponding solidity source in the CLI. Use `multi-abi: true` in your config to turn this on.

### Crash course on Echidna

Our [Building Secure Smart Contracts](https://github.com/crytic/building-secure-contracts/tree/master/program-analysis/echidna#echidna-tutorial) repository contains a crash course on Echidna, including examples, lessons and exercises.

### Using Echidna in a GitHub Actions workflow

There is an Echidna action which can be used to run `echidna-test` as part of a
GitHub Actions workflow. Please refer to the
[crytic/echidna-action](https://github.com/crytic/echidna-action) repository for
usage instructions and examples.

### Configuration options

Echidna's CLI can be used to choose the contract to test and load a
configuration file.

```
$ echidna-test contract.sol --contract TEST --config config.yaml
```

The configuration file allows users to choose EVM and test generation
parameters. An example of a complete and annotated config file with the default
options can be found at
[tests/solidity/basic/default.yaml](tests/solidity/basic/default.yaml).
More detailed documentation on the configuration options is available in our
[wiki](https://github.com/trailofbits/echidna/wiki/Config).

Echidna supports three different output drivers. There is the default `text`
driver, a `json` driver, and a `none` driver, which should suppress all
`stdout` output. The JSON driver reports the overall campaign as follows.

```json
Campaign = {
  "success"      : bool,
  "error"        : string?,
  "tests"        : [Test],
  "seed"         : number,
  "coverage"     : Coverage,
  "gas_info"     : [GasInfo]
}
Test = {
  "contract"     : string,
  "name"         : string,
  "status"       : string,
  "error"        : string?,
  "testType"     : string,
  "transactions" : [Transaction]?
}
Transaction = {
  "contract"     : string,
  "function"     : string,
  "arguments"    : [string]?,
  "gas"          : number,
  "gasprice"     : number
}
```

`Coverage` is a dict describing certain coverage increasing calls.
Each `GasInfo` entry is a tuple that describes how maximal
gas usage was achieved, and also not too important. These interfaces are
subject to change to be slightly more user friendly at a later date. `testType`
will either be `property` or `assertion`, and `status` always takes on either
`fuzzing`, `shrinking`, `solved`, `passed`, or `error`.

### Debugging Performance Problems

The best way to deal with an Echidna performance issue is to run `echidna-test` with profiling on.
This creates a text file, `echidna-test.prof`, which shows which functions take up the most CPU and memory usage.

To build a version of `echidna-test` that supports profiling, either Stack or Nix should be used.
With Stack, adding the flag `--profile` will make the build support profiling.
With Nix, running `nix-build --arg profiling true` will make the build support profiling.

To run with profiling on, add the flags `+RTS -p` to your original `echidna-test` command.

Performance issues in the past have been because of functions getting called repeatedly when they could be memoized,
and memory leaks related to Haskell's lazy evaluation;
checking for these would be a good place to start.

## Limitations and known issues

EVM emulation and testing is hard. Echidna has a number of limitations in the latest release. Some of these are inherited from [hevm](https://github.com/dapphub/dapptools/tree/master/src/hevm) while some are results from design/performance decisions or simply bugs in our code. We list them here including their corresponding issue and the status ("wont fix", "in review", "fixed"). Issues that are "fixed" are expected to be included in the next Echidna release.

| Description |  Issue   | Status   |
| :--- |     :---:              |         :---:   |
| Vyper support is limited | [#652](https://github.com/crytic/echidna/issues/652) | *wont fix* |
| Limited library support for testing | [#651](https://github.com/crytic/echidna/issues/651) | *wont fix* |

## Installation

### Precompiled binaries

Before starting, make sure Slither is [installed](https://github.com/crytic/slither) (`pip3 install slither-analyzer --user`).
If you want to quickly test Echidna in Linux or MacOS, we provide statically linked Linux binaries built on Ubuntu and mostly static MacOS binaries on our [releases page](https://github.com/crytic/echidna/releases). You can also grab the same type of binaries from our [CI pipeline](https://github.com/crytic/echidna/actions?query=workflow%3ACI+branch%3Amaster+event%3Apush), just click the commit to find binaries for Linux or MacOS.

### Docker container

If you prefer to use a pre-built Docker container, check out our [docker packages](https://github.com/orgs/crytic/packages?repo_name=echidna), which are auto-built via Github Actions. Two container variants are available:

* **debian**: Based on `debian:bullseye-slim`, it is meant to be a small yet flexible enough image to use echidna on. It provides a pre-built version of `echidna-test`, as well as `slither`, `crytic-compile`, `solc-select` and `nvm` under 200 MB.
* **distroless**: Based on `distroless/python3-debian11:nonroot`, it is meant to be a very small image with the bare minimum required to run echidna. It provides a pre-built version of `echidna-test`, as well as `slither`, `crytic-compile` and `solc-select`. No shell or `nvm` is provided in this image. A [wrapper](docker/solc-install.py) to install a `solc` version before running echidna is included, which will observe the `SOLC_VERSION` environment variable.

Different tags are available on each container:

| Tag           | Build in tag
|---------------|-------------
| `vx.y.z`      | Build corresponding to release `vx.y.z`
| `latest`      | Latest Echidna tagged release.
| `edge`        | Most recent commit on the default branch.
| `testing-foo` | Testing build based on the `foo` branch.

To run the Debian variant container with the latest Echidna version interactively, you can use something like the following command. It will map the current directory as `/src` inside the container, and give you a shell where you can use `echidna-test`:

```sh
$ docker run --rm -it -v `pwd`:/src ghcr.io/crytic/echidna/debian
```

Otherwise, if you want to locally build the latest version of Echidna, we recommend using Docker. From within a clone of this repository, run the following command to build the debian variant of the Docker container image:

```sh
$ docker build -t echidna -f docker/Dockerfile --target final-debian .
```
<<<<<<< HEAD

Then, you can run the `echidna` image locally. For example, to install solc 0.5.7 and check `examples/solidity/basic/flags.sol`, you can run:

```sh
$ docker run -it -v `pwd`:/src echidna bash -c "solc-select install 0.5.7 && solc-select use 0.5.7 && echidna-test /src/examples/solidity/basic/flags.sol"
=======
$ docker run -it -v `pwd`:/src echidna echidna-test /src/tests/solidity/basic/flags.sol
>>>>>>> 25f2a74b
```

### Building using Stack

If you'd prefer to build from source, use [Stack](https://docs.haskellstack.org/en/stable/README/). `stack install` should build and compile `echidna-test` in `~/.local/bin`. You will need to link against libreadline and libsecp256k1 (built with recovery enabled), which should be installed with the package manager of your choosing. You also need to install the latest release of [libff](https://github.com/scipr-lab/libff). Refer to our [CI tests](.github/scripts/install-libff.sh) for guidance.

Some Linux distributions do not ship static libraries for certain things that Haskell needs, e.g. Arch Linux, which will cause `stack build` to fail with linking errors because we use the `-static` flag. In that case, use `--flag echidna:-static` to produce a dynamically linked binary.

If you're getting errors building related to linking, try tinkering with `--extra-include-dirs` and `--extra-lib-dirs`.

### Building using Nix (works natively on Apple M1 systems)

[Nix users](https://nixos.org/download.html) can install the lastest Echidna with:
```
$ nix-env -i -f https://github.com/crytic/echidna/tarball/master
```

To build a standalone release for non-Nix macOS systems, the following will
bundle Echidna and all linked dylibs in a tarball:

```
$ nix-build macos-release.nix
$ ll result/
bin    echidna-1.7.3-aarch64-darwin.tar.gz
```

It is possible to develop Echidna with Cabal inside `nix-shell`. Nix will automatically
install all the dependencies required for development including `crytic-compile` and `solc`.
A quick way to get GHCi with Echidna ready for work:
```
$ git clone https://github.com/crytic/echidna
$ cd echidna
$ nix-shell
[nix-shell]$ cabal new-repl
```

Running the test suite:
```
nix-shell --run 'cabal test'
```

## Public use of Echidna

### Property testing suites

This is a partial list of smart contracts projects that use Echidna for testing:

* [Uniswap-v3](https://github.com/search?q=org%3AUniswap+echidna&type=commits)
* [Balancer](https://github.com/balancer-labs/balancer-core/tree/master/echidna)
* [MakerDAO vest](https://github.com/makerdao/dss-vest/pull/16)
* [Optimism DAI Bridge](https://github.com/BellwoodStudios/optimism-dai-bridge/blob/master/contracts/test/DaiEchidnaTest.sol)
* [WETH10](https://github.com/WETH10/WETH10/tree/main/contracts/fuzzing)
* [Yield](https://github.com/yieldprotocol/fyDai/pull/312)
* [Convexity Protocol](https://github.com/opynfinance/ConvexityProtocol/tree/dev/contracts/echidna)
* [Aragon Staking](https://github.com/aragon/staking/blob/82bf54a3e11ec4e50d470d66048a2dd3154f940b/packages/protocol/contracts/test/lib/EchidnaStaking.sol)
* [Centre Token](https://github.com/centrehq/centre-tokens/tree/master/echidna_tests)
* [Tokencard](https://github.com/tokencard/contracts/tree/master/tools/echidna)
* [Minimalist USD Stablecoin](https://github.com/usmfum/USM/pull/41)

### Trophies

The following security vulnerabilities were found by Echidna. If you found a security vulnerability using our tool, please submit a PR with the relevant information.

| Project | Vulnerability | Date |
|--|--|--|
[0x Protocol](https://github.com/trailofbits/publications/blob/master/reviews/0x-protocol.pdf) | If an order cannot be filled, then it cannot be canceled | Oct 2019
[0x Protocol](https://github.com/trailofbits/publications/blob/master/reviews/0x-protocol.pdf) | If an order can be partially filled with zero, then it can be partially filled with one token | Oct 2019
[0x Protocol](https://github.com/trailofbits/publications/blob/master/reviews/0x-protocol.pdf) | The cobbdouglas function does not revert when valid input parameters are used | Oct 2019
[Balancer Core](https://github.com/trailofbits/publications/blob/master/reviews/BalancerCore.pdf) | An attacker cannot steal assets from a public pool | Jan 2020
[Balancer Core](https://github.com/trailofbits/publications/blob/master/reviews/BalancerCore.pdf) | An attacker cannot generate free pool tokens with joinPool | Jan 2020
[Balancer Core](https://github.com/trailofbits/publications/blob/master/reviews/BalancerCore.pdf) | Calling joinPool-exitPool does not lead to free pool tokens | Jan 2020
[Balancer Core](https://github.com/trailofbits/publications/blob/master/reviews/BalancerCore.pdf) |  Calling exitswapExternAmountOut does not lead to free assets | Jan 2020
[Liquity Dollar](https://github.com/trailofbits/publications/blob/master/reviews/Liquity.pdf) | [Closing troves require to hold the full amount of LUSD minted](https://github.com/liquity/dev/blob/echidna_ToB_final/packages/contracts/contracts/TestContracts/E2E.sol#L242-L298) | Dec 2020
[Liquity Dollar](https://github.com/trailofbits/publications/blob/master/reviews/Liquity.pdf) | [Troves can be improperly removed](https://github.com/liquity/dev/blob/echidna_ToB_final/packages/contracts/contracts/TestContracts/E2E.sol#L242-L298) | Dec 2020
[Liquity Dollar](https://github.com/trailofbits/publications/blob/master/reviews/Liquity.pdf) | Initial redeem can revert unexpectedly | Dec 2020
[Liquity Dollar](https://github.com/trailofbits/publications/blob/master/reviews/Liquity.pdf) | Redeem without redemptions might still return success | Dec 2020
[Origin Dollar](https://github.com/trailofbits/publications/blob/master/reviews/OriginDollar.pdf) | Users are allowed to transfer more tokens that they have | Nov 2020
[Origin Dollar](https://github.com/trailofbits/publications/blob/master/reviews/OriginDollar.pdf) | User balances can be larger than total supply | Nov 2020
[Yield Protocol](https://github.com/trailofbits/publications/blob/master/reviews/YieldProtocol.pdf) | Arithmetic computation for buying and selling tokens is imprecise | Aug 2020

### Research

We can also use Echidna to reproduce research examples from smart contract fuzzing papers to show how quickly it can find the solution. All these can be solved, from a few seconds to one or two minutes on a laptop computer.

| Source | Code
|--|--
[Using automatic analysis tools with MakerDAO contracts](https://forum.openzeppelin.com/t/using-automatic-analysis-tools-with-makerdao-contracts/1021) | [SimpleDSChief](https://github.com/crytic/echidna/blob/master/tests/solidity/research/vera_dschief.sol)
[Integer precision bug in Sigma Prime](https://github.com/b-mueller/sabre#example-2-integer-precision-bug) | [VerifyFunWithNumbers](https://github.com/crytic/echidna/blob/master/tests/solidity/research/solcfuzz_funwithnumbers.sol)
[Learning to Fuzz from Symbolic Execution with Application to Smart Contracts](https://files.sri.inf.ethz.ch/website/papers/ccs19-ilf.pdf) | [Crowdsale](https://github.com/crytic/echidna/blob/master/tests/solidity/research/ilf_crowdsale.sol)
[Harvey: A Greybox Fuzzer for Smart Contracts](https://arxiv.org/abs/1905.06944) | [Foo](https://github.com/crytic/echidna/blob/master/test/solidity/research/harvey_foo.sol), [Baz](https://github.com/crytic/echidna/blob/master/tests/solidity/research/harvey_baz.sol)

### Academic Publications

| Paper Title | Venue | Publication Date |
| --- | --- | --- |
| [echidna-parade: Diverse multicore smart contract fuzzing](https://agroce.github.io/issta21.pdf) | [ISSTA 2021](https://conf.researchr.org/home/issta-2021) | July 2021 |
| [Echidna: Effective, usable, and fast fuzzing for smart contracts](https://agroce.github.io/issta20.pdf) | [ISSTA 2020](https://conf.researchr.org/home/issta-2020) | July 2020 |
| [Echidna: A Practical Smart Contract Fuzzer](papers/echidna_fc_poster.pdf) | [FC 2020](https://fc20.ifca.ai/program.html) | Feb 2020 |

If you are using Echidna for academic work, consider applying to the [Crytic $10k Research Prize](https://blog.trailofbits.com/2019/11/13/announcing-the-crytic-10k-research-prize/).

## Getting help

Feel free to stop by our #ethereum slack channel in [Empire Hacking](https://empireslacking.herokuapp.com/) for help using or extending Echidna.

* Get started by reviewing these simple [Echidna invariants](tests/solidity/basic/flags.sol)

* Considering [emailing](mailto:echidna-dev@trailofbits.com) the Echidna development team directly for more detailed questions

## License

Echidna is licensed and distributed under the [AGPLv3 license](https://github.com/crytic/echidna/blob/master/LICENSE).<|MERGE_RESOLUTION|>--- conflicted
+++ resolved
@@ -203,15 +203,11 @@
 ```sh
 $ docker build -t echidna -f docker/Dockerfile --target final-debian .
 ```
-<<<<<<< HEAD
-
-Then, you can run the `echidna` image locally. For example, to install solc 0.5.7 and check `examples/solidity/basic/flags.sol`, you can run:
+
+Then, you can run the `echidna` image locally. For example, to install solc 0.5.7 and check `tests/solidity/basic/flags.sol`, you can run:
 
 ```sh
-$ docker run -it -v `pwd`:/src echidna bash -c "solc-select install 0.5.7 && solc-select use 0.5.7 && echidna-test /src/examples/solidity/basic/flags.sol"
-=======
-$ docker run -it -v `pwd`:/src echidna echidna-test /src/tests/solidity/basic/flags.sol
->>>>>>> 25f2a74b
+$ docker run -it -v `pwd`:/src echidna bash -c "solc-select install 0.5.7 && solc-select use 0.5.7 && echidna-test /src/tests/solidity/basic/flags.sol"
 ```
 
 ### Building using Stack
