module Tests.Integration (integrationTests) where

import Test.Tasty (TestTree, testGroup)

import Common (testContract, testContractV, solcV, testContract', checkConstructorConditions, passed, solved, solvedLen, solvedWith, solvedWithout, gasInRange)
import Data.Functor ((<&>))
import Data.Text (unpack)
import Echidna.Types.Tx (TxCall(..))
import EVM.ABI (AbiValue(..))

integrationTests :: TestTree
integrationTests = testGroup "Solidity Integration Testing"
  [ testContract "basic/true.sol" Nothing
      [ ("echidna_true failed", passed "echidna_true") ]
  , testContract "basic/flags.sol" Nothing
      [ ("echidna_alwaystrue failed",                      passed      "echidna_alwaystrue")
      , ("echidna_revert_always failed",                   passed      "echidna_revert_always")
      , ("echidna_sometimesfalse passed",                  solved      "echidna_sometimesfalse")
      , ("echidna_sometimesfalse didn't shrink optimally", solvedLen 2 "echidna_sometimesfalse")
      ]
  , testContract "basic/flags.sol" (Just "basic/whitelist.yaml")
      [ ("echidna_alwaystrue failed",                      passed      "echidna_alwaystrue")
      , ("echidna_revert_always failed",                   passed      "echidna_revert_always")
      , ("echidna_sometimesfalse passed",                  passed      "echidna_sometimesfalse")
      ]
  , testContract "basic/flags.sol" (Just "basic/whitelist_all.yaml")
      [ ("echidna_alwaystrue failed",                      passed      "echidna_alwaystrue")
      , ("echidna_revert_always failed",                   passed      "echidna_revert_always")
      , ("echidna_sometimesfalse passed",                  solved      "echidna_sometimesfalse")
      ]
  , testContract "basic/flags.sol" (Just "basic/blacklist.yaml")
      [ ("echidna_alwaystrue failed",                      passed      "echidna_alwaystrue")
      , ("echidna_revert_always failed",                   passed      "echidna_revert_always")
      , ("echidna_sometimesfalse passed",                  passed      "echidna_sometimesfalse")
      ]
  , testContract "basic/revert.sol" Nothing
      [ ("echidna_fails_on_revert passed", solved "echidna_fails_on_revert")
      , ("echidna_fails_on_revert didn't shrink to one transaction",
         solvedLen 1 "echidna_fails_on_revert")
      , ("echidna_revert_is_false didn't shrink to f(-1, 0x0, 0xdeadbeef)",
         solvedWith (SolCall ("f", [AbiInt 256 (-1), AbiAddress 0, AbiAddress 0xdeadbeef])) "echidna_fails_on_revert")
      ]
  , testContract "basic/multisender.sol" (Just "basic/multisender.yaml") $
      [ ("echidna_all_sender passed",                      solved             "echidna_all_sender")
      , ("echidna_all_sender didn't shrink optimally",     solvedLen 3        "echidna_all_sender")
      ] ++ (["s1", "s2", "s3"] <&> \n ->
        ("echidna_all_sender solved without " ++ unpack n, solvedWith (SolCall (n, [])) "echidna_all_sender"))
  , testContract "basic/memory-reset.sol" Nothing
      [ ("echidna_memory failed",                  passed      "echidna_memory") ]
  , testContract "basic/contractAddr.sol" (Just "basic/contractAddr.yaml")
      [ ("echidna_address failed",                 passed      "echidna_address") ]
  , testContractV "basic/balance.sol"     (Just (< solcV (0,8,0)))  (Just "basic/balance.yaml")
      [ ("echidna_balance failed",                 passed      "echidna_balance")
      , ("echidna_balance_new failed",             passed      "echidna_balance_new")
      , ("echidna_low_level_call failed",          passed      "echidna_low_level_call")
      , ("echidna_no_magic failed",                passed      "echidna_no_magic")
      ]
  , testContract "basic/library.sol"      (Just "basic/library.yaml")
      [ ("echidna_library_call failed",            solved      "echidna_library_call")
      , ("echidna_valid_timestamp failed",         passed      "echidna_valid_timestamp") 
      ]
  , testContractV "basic/fallback.sol"   (Just (< solcV (0,6,0))) Nothing
      [ ("echidna_fallback failed",                solved      "echidna_fallback") ]
  , testContract "basic/push_long.sol" (Just "basic/push_long.yaml")
      [ ("test_long_5 passed",                     solvedWithout NoCall "test_long_5")]
  , testContract "basic/propGasLimit.sol" (Just "basic/propGasLimit.yaml")
      [ ("echidna_runForever passed",              solved      "echidna_runForever") ]
<<<<<<< HEAD
  , testContract "basic/assert.sol"       (Just "basic/assert.yaml")
      [ ("set0 passed",                    solved      "ASSERTION set0")
      , ("set1 failed",                    passed      "ASSERTION set1")
      , ("internal_assert passed",         solved      "ASSERTION internal_assert")
      , ("external_assert passed",         solved      "ASSERTION external_assert")
      , ("f failed",                       passed      "ASSERTION f")
      ]
  , testContract "basic/assert.sol"       (Just "basic/benchmark.yaml")
      [ ("coverage is empty",                      not . coverageEmpty         )
      , ("tests are not empty",                    testsEmpty                  ) ]
  , testContract "basic/assert.sol"       (Just "basic/whitelist_asserts.yaml")
      [ ("set0 passed",                    solved "ASSERTION set0")
      , ("internal_assert failed",         solved "ASSERTION internal_assert")]
  , testContract "basic/constants.sol"    (Just "basic/benchmark.yaml")
      [ ("coverage is empty",                      not . coverageEmpty         )
      , ("tests are not empty",                    testsEmpty                  ) ]
  , testContract "basic/time.sol"         (Just "basic/time.yaml")
      [ ("echidna_timepassed passed",              solved      "echidna_timepassed") ]
=======
>>>>>>> 46d20164
  , testContract "basic/delay.sol"        Nothing
      [ ("echidna_block_number passed",            solved    "echidna_block_number")
      , ("echidna_timestamp passed",               solved    "echidna_timestamp") ]
  , testContractV "basic/immutable.sol"    (Just (>= solcV (0,6,0))) Nothing
      [ ("echidna_test passed",                    solved      "echidna_test") ]
  , testContract "basic/construct.sol"    Nothing
      [ ("echidna_construct passed",               solved      "echidna_construct") ]
  , testContract "basic/gasprice.sol"     (Just "basic/gasprice.yaml")
      [ ("echidna_state passed",                   solved      "echidna_state") ]
  , testContract' "basic/multi-abi.sol" (Just "B") Nothing (Just "basic/multi-abi.yaml") True
      [ ("echidna_test passed",                    solved      "echidna_test") ]
  , testContract "basic/array-mutation.sol"   Nothing
      [ ("echidna_mutated passed",                 solved      "echidna_mutated") ]
  , testContract "basic/darray-mutation.sol"  Nothing
      [ ("echidna_mutated passed",                 solved      "echidna_mutated") ]
  , testContract "basic/gasuse.sol"       (Just "basic/gasuse.yaml")
      [ ("echidna_true failed",                    passed     "echidna_true")
      , ("g gas estimate wrong",                   gasInRange "g" 130000 40000000)
      , ("f_close1 gas estimate wrong",            gasInRange "f_close1" 400 2000)
      , ("f_open1 gas estimate wrong",             gasInRange "f_open1"  18000 23000)
      , ("push_b gas estimate wrong",              gasInRange "push_b"   39000 45000)
      ]
  , testContract "basic/gaslimit.sol"  Nothing
      [ ("echidna_gaslimit passed",                passed      "echidna_gaslimit") ]
  ,  testContractV "basic/killed.sol"      (Just (< solcV (0,8,0))) Nothing
      [ ("echidna_still_alive failed",             solved      "echidna_still_alive") ]
  ,  checkConstructorConditions "basic/codesize.sol"
      "invalid codesize"
  , testContractV "basic/eip-170.sol" (Just (>= solcV (0,5,0))) (Just "basic/eip-170.yaml")
      [ ("echidna_test passed",                    passed      "echidna_test") ]
  ]<|MERGE_RESOLUTION|>--- conflicted
+++ resolved
@@ -65,27 +65,6 @@
       [ ("test_long_5 passed",                     solvedWithout NoCall "test_long_5")]
   , testContract "basic/propGasLimit.sol" (Just "basic/propGasLimit.yaml")
       [ ("echidna_runForever passed",              solved      "echidna_runForever") ]
-<<<<<<< HEAD
-  , testContract "basic/assert.sol"       (Just "basic/assert.yaml")
-      [ ("set0 passed",                    solved      "ASSERTION set0")
-      , ("set1 failed",                    passed      "ASSERTION set1")
-      , ("internal_assert passed",         solved      "ASSERTION internal_assert")
-      , ("external_assert passed",         solved      "ASSERTION external_assert")
-      , ("f failed",                       passed      "ASSERTION f")
-      ]
-  , testContract "basic/assert.sol"       (Just "basic/benchmark.yaml")
-      [ ("coverage is empty",                      not . coverageEmpty         )
-      , ("tests are not empty",                    testsEmpty                  ) ]
-  , testContract "basic/assert.sol"       (Just "basic/whitelist_asserts.yaml")
-      [ ("set0 passed",                    solved "ASSERTION set0")
-      , ("internal_assert failed",         solved "ASSERTION internal_assert")]
-  , testContract "basic/constants.sol"    (Just "basic/benchmark.yaml")
-      [ ("coverage is empty",                      not . coverageEmpty         )
-      , ("tests are not empty",                    testsEmpty                  ) ]
-  , testContract "basic/time.sol"         (Just "basic/time.yaml")
-      [ ("echidna_timepassed passed",              solved      "echidna_timepassed") ]
-=======
->>>>>>> 46d20164
   , testContract "basic/delay.sol"        Nothing
       [ ("echidna_block_number passed",            solved    "echidna_block_number")
       , ("echidna_timestamp passed",               solved    "echidna_timestamp") ]
