--- conflicted
+++ resolved
@@ -83,13 +83,8 @@
       [ ("echidna_mutated passed",                 solved      "echidna_mutated") ]
   , testContract "basic/gaslimit.sol"  Nothing
       [ ("echidna_gaslimit passed",                passed      "echidna_gaslimit") ]
-<<<<<<< HEAD
-=======
   , testContract "basic/gasleft.sol"     (Just "basic/gasleft.yaml")
-      [ ("unexpected gas left",                   passed      "echidna_expected_gasleft") ]
-  ,  testContractV "basic/killed.sol"      (Just (< solcV (0,8,0))) (Just "basic/killed.yaml")
-      [ ("echidna_still_alive failed",             solved      "echidna_still_alive") ]
->>>>>>> e871c88b
+      [ ("unexpected gas left",                    passed      "echidna_expected_gasleft") ]
   ,  checkConstructorConditions "basic/codesize.sol"
       "invalid codesize"
   , testContractV "basic/eip-170.sol" (Just (>= solcV (0,5,0))) (Just "basic/eip-170.yaml")
