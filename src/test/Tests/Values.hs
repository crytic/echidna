module Tests.Values (valuesTests) where

import Test.Tasty (TestTree, testGroup)

import Common (testContract, testContract', solved, solvedLen)

import Echidna.Types.Worker (WorkerType(..))

valuesTests :: TestTree
valuesTests = testGroup "Value extraction tests"
  [
    testContract "values/nearbyMining.sol" Nothing
      [ ("echidna_findNearby passed", solved "echidna_findNearby") ]
    , testContract' "values/smallValues.sol" Nothing Nothing (Just "coverage/test.yaml") False FuzzWorker
      [ ("echidna_findSmall passed", solved "echidna_findSmall") ]
    , testContract "values/constants.sol"    Nothing
      [ ("echidna_found failed",                   solved      "echidna_found")
      , ("echidna_found_large failed",             solved      "echidna_found_large") ]
    , testContract "values/constants2.sol"   Nothing
      [ ("echidna_found32 failed",                 solved      "echidna_found32") ]
    , testContract "values/constants3.sol"   Nothing
      [ ("echidna_found_sender failed",            solved      "echidna_found_sender") ]
    , testContract "values/rconstants.sol"   Nothing
      [ ("echidna_found failed",                   solved      "echidna_found") ]
    , testContract' "values/extreme.sol"   Nothing Nothing (Just "values/extreme.yaml") False FuzzWorker
      [ ("testMinInt8 passed",                   solved      "testMinInt8"),
        ("testMinInt16 passed",                  solved      "testMinInt16"),
        ("testMinInt64 passed",                  solved      "testMinInt32"),
        ("testMinInt128 passed",                 solved      "testMinInt128")
      ]
    , testContract' "values/utf8.sol"   Nothing Nothing (Just "values/extreme.yaml") False FuzzWorker
      [ ("testNonUTF8 passed",                   solved      "testNonUTF8")]
    , testContract' "values/create.sol" (Just "C") Nothing Nothing True FuzzWorker
      [ ("echidna_state failed",                   solved      "echidna_state") ]
    , testContract "values/time.sol"         (Just "values/time.yaml")
      [ ("echidna_timepassed passed",              solved      "echidna_timepassed") ]
    , testContract "values/now.sol"          Nothing
      [ ("echidna_now passed",                     solved      "echidna_now") ]
    , testContract "values/large.sol"        Nothing
      [ ("echidna_large failed",                   solved      "echidna_large") ]
    ,  testContract "values/payable.sol"     Nothing
      [ ("echidna_payable failed",                 solved      "echidna_payable") ]
    , testContract "values/darray.sol"       Nothing
      [ ("echidna_darray passed",                  solved      "echidna_darray")
      , ("echidna_darray didn't shrink optimally", solvedLen 1 "echidna_darray") ]
    , testContract' "values/contract.sol" (Just "Test") Nothing (Just "values/contract.yaml") False FuzzWorker
      [ ("verify_first passed",                    solved      "verify_first")
      , ("verify_later passed",                    solved      "verify_later") ]
<<<<<<< HEAD
    , testContract' "values/struct.sol"      Nothing Nothing (Just "values/contract.yaml") False FuzzWorker
      [ ("getItem passed",                   solved      "getItem") ]
=======
    , testContract' "values/events.sol" Nothing Nothing (Just "values/events.yaml") False FuzzWorker
      [ ("check passed",                           solved      "check") ]
>>>>>>> c2671049
  ]<|MERGE_RESOLUTION|>--- conflicted
+++ resolved
@@ -46,11 +46,8 @@
     , testContract' "values/contract.sol" (Just "Test") Nothing (Just "values/contract.yaml") False FuzzWorker
       [ ("verify_first passed",                    solved      "verify_first")
       , ("verify_later passed",                    solved      "verify_later") ]
-<<<<<<< HEAD
     , testContract' "values/struct.sol"      Nothing Nothing (Just "values/contract.yaml") False FuzzWorker
       [ ("getItem passed",                   solved      "getItem") ]
-=======
     , testContract' "values/events.sol" Nothing Nothing (Just "values/events.yaml") False FuzzWorker
       [ ("check passed",                           solved      "check") ]
->>>>>>> c2671049
   ]