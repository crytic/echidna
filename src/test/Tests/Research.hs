--- conflicted
+++ resolved
@@ -10,15 +10,9 @@
       [ ("echidna_assert failed",     solved "echidna_assert") ]
   , testContract "research/harvey_baz.sol" Nothing
       [ ("echidna_all_states failed", solved "echidna_all_states") ]
-<<<<<<< HEAD
-  , testContractV "research/ilf_crowdsale.sol" (Just (\v -> v >= solcV 0 5 0 && v < solcV 0 6 0)) (Just "research/ilf_crowdsale.yaml")
-      [ ("echidna_assert failed", solved "ASSERTION withdraw") ]
-  , testContract' "research/solcfuzz_funwithnumbers.sol" (Just "VerifyFunWithNumbers") (Just (< solcV 0 6 0)) (Just "research/solcfuzz_funwithnumbers.yaml") True
-=======
   , testContractV "research/ilf_crowdsale.sol" (Just (\v -> v >= solcV (0,5,0) && v < solcV (0,6,0))) (Just "research/ilf_crowdsale.yaml")
       [ ("echidna_assert failed", solved "ASSERTION withdraw") ]
   , testContract' "research/solcfuzz_funwithnumbers.sol" (Just "VerifyFunWithNumbers") (Just (< solcV (0,6,0))) (Just "research/solcfuzz_funwithnumbers.yaml") True
->>>>>>> 717e2280
       [ ("echidna_assert failed", solved "ASSERTION sellTokens"),
         ("echidna_assert failed", solved "ASSERTION buyTokens")
       ]
