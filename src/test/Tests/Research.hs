module Tests.Research (researchTests) where

import Test.Tasty (TestTree, testGroup)

import Common (testContract, solved)

researchTests :: TestTree
researchTests = testGroup "Research-based Integration Testing"
  [ testContract "research/harvey_foo.sol" Nothing
      [ ("echidna_assert failed",     solved "echidna_assert") ]
  , testContract "research/harvey_baz.sol" Nothing
      [ ("echidna_all_states failed", solved "echidna_all_states") ]
<<<<<<< HEAD
  , testContract "research/ilf_crowdsale.sol" (Just ("research/ilf_crowdsale.yaml"))
=======
  , testContract "research/ilf_crowsale.sol" (Just "research/ilf_crowsale.yaml")
>>>>>>> f6a61e74
      [ ("echidna_assert failed", solved "ASSERTION withdraw") ]
  ]<|MERGE_RESOLUTION|>--- conflicted
+++ resolved
@@ -10,10 +10,6 @@
       [ ("echidna_assert failed",     solved "echidna_assert") ]
   , testContract "research/harvey_baz.sol" Nothing
       [ ("echidna_all_states failed", solved "echidna_all_states") ]
-<<<<<<< HEAD
-  , testContract "research/ilf_crowdsale.sol" (Just ("research/ilf_crowdsale.yaml"))
-=======
-  , testContract "research/ilf_crowsale.sol" (Just "research/ilf_crowsale.yaml")
->>>>>>> f6a61e74
+  , testContract "research/ilf_crowdsale.sol" (Just "research/ilf_crowdsale.yaml")
       [ ("echidna_assert failed", solved "ASSERTION withdraw") ]
   ]