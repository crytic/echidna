{-# LANGUAGE LambdaCase #-}

import Test.Tasty
import Test.Tasty.HUnit

import Echidna.ABI (SolCall, mkGenDict)
import Echidna.Campaign (Campaign(..), tests, campaign, TestState(..))
import Echidna.Config (defaultConfig, parseConfig, sConf)
import Echidna.Solidity
import Echidna.Transaction (Tx, call)

import Control.Lens
import Control.Monad.Catch (MonadCatch(..))
import Control.Monad.Reader (runReaderT)
import Data.Maybe (isJust, maybe)
import Data.Text (Text, unpack)
import Data.List (find)
import EVM.ABI (AbiValue(..))
import System.Directory (withCurrentDirectory)

main :: IO ()
main = withCurrentDirectory "./examples/solidity" . defaultMain $
         testGroup "Echidna" [compilationTests, {- extractionTests,-} integrationTests]

-- Compilation Tests

compilationTests :: TestTree
compilationTests = testGroup "Compilation and loading tests"
  [ loadFails "bad/nocontract.sol" (Just "c") "failed to warn on contract not found" $
                                              \case ContractNotFound{} -> True; _ -> False
  , loadFails "bad/nobytecode.sol" Nothing    "failed to warn on abstract contract" $
                                              \case NoBytecode{}       -> True; _ -> False
  , loadFails "bad/nofuncs.sol"    Nothing    "failed to warn on no functions found" $
                                              \case NoFuncs{}          -> True; _ -> False
  , loadFails "bad/notests.sol"    Nothing    "failed to warn on no tests found" $
                                              \case NoTests{}          -> True; _ -> False
  , loadFails "bad/onlytests.sol"  Nothing    "failed to warn on no non-tests found" $
                                              \case OnlyTests{}        -> True; _ -> False
  , loadFails "bad/testargs.sol"   Nothing    "failed to warn on test args found" $
                                              \case TestArgsFound{}    -> True; _ -> False
  ]

loadFails :: FilePath -> Maybe Text -> String -> (SolException -> Bool) -> TestTree
loadFails fp c e p = testCase fp . catch tryLoad $ assertBool e . p where
  tryLoad = runReaderT (loadSolidity fp c >> pure ()) $ defaultConfig & sConf . quiet .~ True

-- Extraction Tests


-- We need to rethink this test
{-
extractionTests :: TestTree
extractionTests = testGroup "Constant extraction/generation testing"
  [ testCase "basic/constants.sol" . flip runReaderT (defaultConfig & sConf . quiet .~ True) $ do
      cs  <- contracts "basic/constants.sol"
      abi <- view _2 <$> loadSpecified Nothing cs
      is  <- evalStateT (replicateM 1000 $ genInteractionsM abi)
                      $ mkGenDict 0.15 (extractConstants cs) []
      forM_ [ ("ints",  ("find",  [AbiInt 256 1447]))
            ("addrs", ("find2", [AbiAddress 0x123]))
            , ("strs",  ("find3", [AbiString "test"]))
            ] $ \(t, c) -> liftIO . assertBool ("failed to extract " ++ t ++ " " ++ show (c,is)) $ elem c is
  ]
-}

-- Integration Tests

integrationTests :: TestTree
integrationTests = testGroup "Solidity Integration Testing"
  [ testContract "basic/true.sol"        Nothing
      [ ("echidna_true failed",                            passed       "echidna_true") ]
  , testContract "basic/flags.sol"       Nothing
      [ ("echidna_alwaystrue failed",                      passed       "echidna_alwaystrue")
      , ("echidna_revert_always failed",                      passed       "echidna_revert_always")
      , ("echidna_sometimesfalse passed",                  solved       "echidna_sometimesfalse")
      , ("echidna_sometimesfalse didn't shrink optimally", solvedLen 2  "echidna_sometimesfalse")
      ]
  , testContract "basic/revert.sol"      Nothing
      [ ("echidna_fails_on_revert passed",                 solved      "echidna_fails_on_revert")
      , ("echidna_fails_on_revert didn't shrink to one transaction",
         solvedLen 1 "echidna_fails_on_revert")
      , ("echidna_revert_is_false didn't shrink to f(-1)",
         solvedWith ("f", [AbiInt 256 (-1)]) "echidna_fails_on_revert")
      ]
  
  , testContract "basic/nearbyMining.sol"     (Just "coverage/test.yaml")
      [ ("echidna_findNearby passed",                solved       "echidna_findNearby") ]

  , testContract "basic/smallValues.sol"      (Just "coverage/test.yaml")
      [ ("echidna_findSmall passed",                solved       "echidna_findSmall") ]

  , testContract "basic/multisender.sol" (Just "basic/multisender.yaml") $
      [ ("echidna_all_sender passed",                      solved             "echidna_all_sender")
      , ("echidna_all_sender didn't shrink optimally",     solvedLen 3        "echidna_all_sender")
      ] ++ (["s1", "s2", "s3"] <&> \n ->
        ("echidna_all_sender solved without " ++ unpack n, solvedWith (n, []) "echidna_all_sender"))

  , testContract "basic/memory-reset.sol" Nothing
      [ ("echidna_memory failed",      passed "echidna_memory") ]
  , testContract "basic/contractAddr.sol" Nothing
      [ ("echidna_address failed",                solved "echidna_address") ]
  , testContract "basic/contractAddr.sol" (Just "basic/contractAddr.yaml")
      [ ("echidna_address failed",                passed "echidna_address") ]      
  , testContract "basic/constants.sol"    Nothing
      [ ("echidna_found failed",                  solved "echidna_found") ]
  , testContract "basic/constants2.sol"   Nothing
      [ ("echidna_found32 failed",                solved "echidna_found32") ]
  , testContract "coverage/single.sol"    (Just "coverage/test.yaml")
      [ ("echidna_state failed",                  solved "echidna_state") ]
  , testContract "coverage/multi.sol"     Nothing
      [ ("echidna_state3 failed",                 solved "echidna_state3") ]
  , testContract "basic/balance.sol"      (Just "basic/balance.yaml")
      [ ("echidna_balance failed",                passed "echidna_balance") ]
  , testContract "basic/library.sol"      (Just "basic/library.yaml")
      [ ("echidna_library_call failed",           solved "echidna_library_call") ]
<<<<<<< HEAD
  , testContract "basic/fallback.sol"     Nothing
      [ ("echidna_fallback failed",       solved "echidna_fallback") ]

=======
  , testContract "basic/darray.sol"       Nothing
      [ ("echidna_darray passed",                      solved             "echidna_darray")
      , ("echidna_darray didn't shrink optimally",     solvedLen 1        "echidna_darray") ]
 
>>>>>>> 1efd6bf9
  ]

testContract :: FilePath -> Maybe FilePath -> [(String, Campaign -> Bool)] -> TestTree
testContract fp cfg as = testCase fp $ do
  c <- set (sConf . quiet) True <$> maybe (pure defaultConfig) parseConfig cfg
  res <- flip runReaderT c $ do
           (v,w,ts) <- loadSolTests fp Nothing
           cs  <- contracts fp
           campaign (pure ()) v w ts (Just $ mkGenDict 0.15 (extractConstants cs) [])
  mapM_ (\(t,f) -> assertBool t $ f res) as

getResult :: Text -> Campaign -> Maybe TestState
getResult t = fmap snd <$> find ((t ==) . fst . fst) . view tests

solnFor :: Text -> Campaign -> Maybe [Tx]
solnFor t c = case getResult t c of
  Just (Large _ s) -> Just s
  Just (Solved  s) -> Just s
  _                -> Nothing

solved :: Text -> Campaign -> Bool
solved t = isJust . solnFor t

passed :: Text -> Campaign -> Bool
passed t c = case getResult t c of
  Just (Open _) -> True
  Just Passed   -> True
  _             -> False

solvedLen :: Int -> Text -> Campaign -> Bool
solvedLen i t = (== Just i) . fmap length . solnFor t

-- NOTE: this just verifies a call was found in the solution. Doesn't care about ordering/seq length
solvedWith :: SolCall -> Text -> Campaign -> Bool
solvedWith c t = maybe False (any $ (== Left c) . view call) . solnFor t<|MERGE_RESOLUTION|>--- conflicted
+++ resolved
@@ -113,16 +113,11 @@
       [ ("echidna_balance failed",                passed "echidna_balance") ]
   , testContract "basic/library.sol"      (Just "basic/library.yaml")
       [ ("echidna_library_call failed",           solved "echidna_library_call") ]
-<<<<<<< HEAD
   , testContract "basic/fallback.sol"     Nothing
       [ ("echidna_fallback failed",       solved "echidna_fallback") ]
-
-=======
   , testContract "basic/darray.sol"       Nothing
       [ ("echidna_darray passed",                      solved             "echidna_darray")
       , ("echidna_darray didn't shrink optimally",     solvedLen 1        "echidna_darray") ]
- 
->>>>>>> 1efd6bf9
   ]
 
 testContract :: FilePath -> Maybe FilePath -> [(String, Campaign -> Bool)] -> TestTree
