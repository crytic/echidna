{-# LANGUAGE LambdaCase #-}
{-# LANGUAGE FlexibleContexts #-}
{-# LANGUAGE NamedFieldPuns #-}

import Hedgehog (MonadGen, withTests, Size(unSize), property, (===), forAll)
import Hedgehog.Gen (choice, sized, integral, list)
import Hedgehog.Range (constant, constantBounded)
import Test.Tasty
import Test.Tasty.HUnit
import Test.Tasty.Hedgehog (testProperty)

import Echidna.ABI (SolCall, mkGenDict, genAbiValue)
import Echidna.ABIv2 (AbiType(..), AbiValue(..), getAbi, putAbi, abiValueType)
import Echidna.Campaign (Campaign(..), CampaignConf(..), TestState(..), campaign, tests)
import Echidna.Config (EConfig, defaultConfig, parseConfig, sConf, cConf)
import Echidna.Solidity
import Echidna.Transaction (Tx, call)

import Control.Lens
import Control.Monad (liftM2, void)
import Control.Monad.Catch (MonadCatch(..))
import Control.Monad.Random (getRandom, evalRand, mkStdGen)
import Control.Monad.Reader (runReaderT)
import Data.Binary.Get (runGetOrFail)
import Data.Binary.Put (runPut)
import Data.Maybe (isJust, maybe)
import Data.Text (Text, unpack)
import Data.List (find)
import System.Directory (withCurrentDirectory)

import qualified Data.ByteString.Lazy as BSLazy
import qualified Data.Vector          as V

main :: IO ()
main = withCurrentDirectory "./examples/solidity" . defaultMain $
         testGroup "Echidna" [ configTests
                             , encodingTests
                             , compilationTests
                             , seedTests
                             , integrationTests
                             ]

<<<<<<< HEAD
configTests :: TestTree
configTests = testGroup "Configuration tests"
  [ testCase "parse \"coverage: true\"" $ do
      config <- parseConfig "coverage/test.yaml"
      assertCoverage config $ Just mempty
  , testCase "coverage disabled by default" $
      assertCoverage defaultConfig Nothing
  ]
  where assertCoverage config value = do
          let CampaignConf{knownCoverage} = view cConf config
          knownCoverage @?= value
=======

-- Configuration Tests

configTests :: TestTree
configTests = testGroup "Configuration parsing"
  [ testCase file $ void $ parseConfig file | file <- files ]
  where files = ["basic/config.yaml", "basic/default.yaml"]
>>>>>>> ff46f5f8

-- Compilation Tests

compilationTests :: TestTree
compilationTests = testGroup "Compilation and loading tests"
  [ loadFails "bad/nocontract.sol" (Just "c") "failed to warn on contract not found" $
                                              \case ContractNotFound{} -> True; _ -> False
  , loadFails "bad/nobytecode.sol" Nothing    "failed to warn on abstract contract" $
                                              \case NoBytecode{}       -> True; _ -> False
  , loadFails "bad/nofuncs.sol"    Nothing    "failed to warn on no functions found" $
                                              \case NoFuncs{}          -> True; _ -> False
  , loadFails "bad/notests.sol"    Nothing    "failed to warn on no tests found" $
                                              \case NoTests{}          -> True; _ -> False
  , loadFails "bad/onlytests.sol"  Nothing    "failed to warn on no non-tests found" $
                                              \case OnlyTests{}        -> True; _ -> False
  , loadFails "bad/testargs.sol"   Nothing    "failed to warn on test args found" $
                                              \case TestArgsFound{}    -> True; _ -> False
  ]

loadFails :: FilePath -> Maybe Text -> String -> (SolException -> Bool) -> TestTree
loadFails fp c e p = testCase fp . catch tryLoad $ assertBool e . p where
  tryLoad = runReaderT (loadWithCryticCompile fp c >> pure ()) $ defaultConfig & sConf . quiet .~ True

-- Extraction Tests


-- We need to rethink this test
{-
extractionTests :: TestTree
extractionTests = testGroup "Constant extraction/generation testing"
  [ testCase "basic/constants.sol" . flip runReaderT (defaultConfig & sConf . quiet .~ True) $ do
      cs  <- contracts "basic/constants.sol"
      abi <- view _2 <$> loadSpecified Nothing cs
      is  <- evalStateT (replicateM 1000 $ genInteractionsM abi)
                      $ mkGenDict 0.15 (extractConstants cs) []
      forM_ [ ("ints",  ("find",  [AbiInt 256 1447]))
            ("addrs", ("find2", [AbiAddress 0x123]))
            , ("strs",  ("find3", [AbiString "test"]))
            ] $ \(t, c) -> liftIO . assertBool ("failed to extract " ++ t ++ " " ++ show (c,is)) $ elem c is
  ]
-}

abitype :: MonadGen m => m AbiType
abitype = sized type'
  where type' n =
          case n of
               0 -> pure $ AbiUIntType 256
               _ -> let range = constant 1 (unSize n) in choice
                 [ pure $ AbiUIntType 256
                 , pure $ AbiIntType  256
                 , pure AbiAddressType
                 , pure AbiBoolType
                 , AbiBytesType <$> integral range
                 , pure AbiStringType
                 , AbiArrayDynamicType <$> type' (n `div` 2)
                 , AbiArrayType <$> integral range <*> type' (n `div` 2)
                 , AbiTupleType . V.fromList <$> list range (type' (n `div` 2))
                 ]

encodingTests :: TestTree
encodingTests =
  testGroup "ABI encoding"
    -- the Arbitrary instance can produce somewhat large test cases which take a
    -- very long time to verify, so we only try a small number of test cases
    -- you can try generating your own test cases with
    -- > replicateM n (sample abitype) >>= \ts -> sequence $ genAbiValue <$> ts
    -- if we can improve the Arbitrary instance for AbiType then we can use the
    -- default of 100.
    [ testProperty "decode . encode = id" $ withTests 32 $ property $ do
        t <- forAll abitype
        g <- forAll $ integral constantBounded
        let v = evalRand (genAbiValue t) (mkStdGen g)
        get (abiValueType v) (put v) === Just v
    ]
  where get :: AbiType -> BSLazy.ByteString -> Maybe AbiValue
        get = (preview (_Right . _3) .) . runGetOrFail . getAbi
        put :: AbiValue -> BSLazy.ByteString
        put = runPut . putAbi

seedTests :: TestTree
seedTests =
  testGroup "Seed reproducibility testing"
    [ testCase "different seeds" $ assertBool "results are the same" . not =<< same 0 1
    , testCase "same seeds" $ assertBool "results differ" =<< same 0 0
    ]
    where cfg s = defaultConfig & sConf . quiet .~ True
                                & cConf .~ CampaignConf 600 20 0 Nothing (Just s)
          gen s = view tests <$> runContract "basic/flags.sol" (cfg s)
          same s t = liftM2 (==) (gen s) (gen t)

-- Integration Tests

integrationTests :: TestTree
integrationTests = testGroup "Solidity Integration Testing"
  [ testContract "basic/true.sol" Nothing
      [ ("echidna_true failed", passed "echidna_true") ]
  , testContract "basic/flags.sol" Nothing
      [ ("echidna_alwaystrue failed",                      passed      "echidna_alwaystrue")
      , ("echidna_revert_always failed",                   passed      "echidna_revert_always")
      , ("echidna_sometimesfalse passed",                  solved      "echidna_sometimesfalse")
      , ("echidna_sometimesfalse didn't shrink optimally", solvedLen 2 "echidna_sometimesfalse")
      ]
  , testContract "basic/revert.sol" Nothing
      [ ("echidna_fails_on_revert passed", solved "echidna_fails_on_revert")
      , ("echidna_fails_on_revert didn't shrink to one transaction",
         solvedLen 1 "echidna_fails_on_revert")
      , ("echidna_revert_is_false didn't shrink to f(-1)",
         solvedWith ("f", [AbiInt 256 (-1)]) "echidna_fails_on_revert")
      ]
  
  , testContract "basic/nearbyMining.sol" (Just "coverage/test.yaml")
      [ ("echidna_findNearby passed", solved "echidna_findNearby") ]

  , testContract "basic/smallValues.sol" (Just "coverage/test.yaml")
      [ ("echidna_findSmall passed", solved "echidna_findSmall") ]

  , testContract "basic/multisender.sol" (Just "basic/multisender.yaml") $
      [ ("echidna_all_sender passed",                      solved             "echidna_all_sender")
      , ("echidna_all_sender didn't shrink optimally",     solvedLen 3        "echidna_all_sender")
      ] ++ (["s1", "s2", "s3"] <&> \n ->
        ("echidna_all_sender solved without " ++ unpack n, solvedWith (n, []) "echidna_all_sender"))

  , testContract "basic/memory-reset.sol" Nothing
      [ ("echidna_memory failed",                  passed      "echidna_memory") ]
  , testContract "basic/contractAddr.sol" Nothing
      [ ("echidna_address failed",                 solved      "echidna_address") ]
  , testContract "basic/contractAddr.sol" (Just "basic/contractAddr.yaml")
      [ ("echidna_address failed",                 passed      "echidna_address") ]      
  , testContract "basic/constants.sol"    Nothing
      [ ("echidna_found failed",                   solved      "echidna_found") ]
  , testContract "basic/constants2.sol"   Nothing
      [ ("echidna_found32 failed",                 solved      "echidna_found32") ]
  , testContract "basic/constants3.sol"   Nothing
      [ ("echidna_found_sender failed",            solved      "echidna_found_sender") ] 
  , testContract "basic/rconstants.sol"   Nothing
      [ ("echidna_found failed",                   solved      "echidna_found") ]
-- single.sol is really slow and kind of unstable. it also messes up travis.
--  , testContract "coverage/single.sol"    (Just "coverage/test.yaml")
--      [ ("echidna_state failed",                   solved      "echidna_state") ]
  , testContract "coverage/multi.sol"     Nothing
      [ ("echidna_state3 failed",                  solved      "echidna_state3") ]
  , testContract "basic/balance.sol"      (Just "basic/balance.yaml")
      [ ("echidna_balance failed",                 passed      "echidna_balance") ]
  , testContract "basic/library.sol"      (Just "basic/library.yaml")
      [ ("echidna_library_call failed",            solved      "echidna_library_call") ]
  , testContract "harvey/foo.sol"         Nothing
      [ ("echidna_assert failed",                  solved      "echidna_assert") ]
  , testContract "harvey/baz.sol"         Nothing
      [ ("echidna_all_states failed",              solved      "echidna_all_states") ]
  , testContract "basic/fallback.sol"     Nothing
      [ ("echidna_fallback failed",                solved      "echidna_fallback") ]
  , testContract "basic/darray.sol"       Nothing
      [ ("echidna_darray passed",                  solved      "echidna_darray")
      , ("echidna_darray didn't shrink optimally", solvedLen 1 "echidna_darray") ]
  , testContract "basic/propGasLimit.sol" (Just "basic/propGasLimit.yaml") 
      [ ("echidna_runForever passed",              solved      "echidna_runForever") ]
  , testContract "basic/assert.sol"       (Just "basic/assert.yaml") 
      [ ("echidna_set0 passed",                    solved      "ASSERTION set0")
      , ("echidna_set1 failed",                    passed      "ASSERTION set1") ]
  , testContract "basic/time.sol"         (Just "basic/time.yaml")
      [ ("echidna_timepassed passed",              solved      "echidna_timepassed") ]
  , testContract "basic/construct.sol"    Nothing
      [ ("echidna_construct passed",               solved      "echidna_construct") ]
  , testContract "abiv2/Ballot.sol"       Nothing
      [ ("echidna_test passed",                    solved      "echidna_test") ]
  , testContract "abiv2/Dynamic.sol"      Nothing
      [ ("echidna_test passed",                    solved      "echidna_test") ]
  , testContract "abiv2/Dynamic2.sol"     Nothing
      [ ("echidna_test passed",                    solved      "echidna_test") ]
  , testContract "abiv2/MultiTuple.sol"   Nothing
      [ ("echidna_test passed",                    solved      "echidna_test") ]
  ]

testContract :: FilePath -> Maybe FilePath -> [(String, Campaign -> Bool)] -> TestTree
testContract fp cfg as = testCase fp $ do
  c <- set (sConf . quiet) True <$> maybe (pure defaultConfig) parseConfig cfg
  res <- runContract fp c
  mapM_ (\(t,f) -> assertBool t $ f res) as

runContract :: FilePath -> EConfig -> IO Campaign
runContract fp c =
  flip runReaderT c $ do
    g <- getRandom
    (v,w,ts) <- loadSolTests fp Nothing
    cs  <- contracts fp
    ads <- addresses
    campaign (pure ()) v w ts (Just $ mkGenDict 0.15 (extractConstants cs ++ ads) [] g (returnTypes cs))

getResult :: Text -> Campaign -> Maybe TestState
getResult t = fmap snd <$> find ((t ==) . either fst (("ASSERTION " <>) . fst) . fst) . view tests

solnFor :: Text -> Campaign -> Maybe [Tx]
solnFor t c = case getResult t c of
  Just (Large _ s) -> Just s
  Just (Solved  s) -> Just s
  _                -> Nothing

solved :: Text -> Campaign -> Bool
solved t = isJust . solnFor t

passed :: Text -> Campaign -> Bool
passed t c = case getResult t c of
  Just (Open _) -> True
  Just Passed   -> True
  _             -> False

solvedLen :: Int -> Text -> Campaign -> Bool
solvedLen i t = (== Just i) . fmap length . solnFor t

-- NOTE: this just verifies a call was found in the solution. Doesn't care about ordering/seq length
solvedWith :: SolCall -> Text -> Campaign -> Bool
solvedWith c t = maybe False (any $ (== Left c) . view call) . solnFor t<|MERGE_RESOLUTION|>--- conflicted
+++ resolved
@@ -40,27 +40,21 @@
                              , integrationTests
                              ]
 
-<<<<<<< HEAD
+-- Configuration Tests
+
 configTests :: TestTree
 configTests = testGroup "Configuration tests"
+  [ testCase file $ void $ parseConfig file | file <- files ] ++
   [ testCase "parse \"coverage: true\"" $ do
       config <- parseConfig "coverage/test.yaml"
       assertCoverage config $ Just mempty
   , testCase "coverage disabled by default" $
       assertCoverage defaultConfig Nothing
   ]
-  where assertCoverage config value = do
+  where files = ["basic/config.yaml", "basic/default.yaml"]
+        assertCoverage config value = do
           let CampaignConf{knownCoverage} = view cConf config
           knownCoverage @?= value
-=======
-
--- Configuration Tests
-
-configTests :: TestTree
-configTests = testGroup "Configuration parsing"
-  [ testCase file $ void $ parseConfig file | file <- files ]
-  where files = ["basic/config.yaml", "basic/default.yaml"]
->>>>>>> ff46f5f8
 
 -- Compilation Tests
 
