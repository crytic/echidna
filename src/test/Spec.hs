{-# LANGUAGE LambdaCase #-}

import Test.Tasty
import Test.Tasty.HUnit

import Echidna.ABI (SolCall, mkGenDict)
import Echidna.Campaign (Campaign(..), tests, campaign, TestState(..))
import Echidna.Config (defaultConfig, parseConfig, sConf)
import Echidna.Solidity
import Echidna.Transaction (Tx, call)

import Control.Lens
import Control.Monad.Catch (MonadCatch(..))
import Control.Monad.Reader (runReaderT)
import Data.Maybe (isJust, maybe)
import Data.Text (Text, unpack)
import Data.List (find)
import EVM.ABI (AbiValue(..))
import System.Directory (withCurrentDirectory)

main :: IO ()
main = withCurrentDirectory "./examples/solidity" . defaultMain $
         testGroup "Echidna" [compilationTests, {- extractionTests,-} integrationTests]

-- Compilation Tests

compilationTests :: TestTree
compilationTests = testGroup "Compilation and loading tests"
  [ loadFails "bad/nocontract.sol" (Just "c") "failed to warn on contract not found" $
                                              \case ContractNotFound{} -> True; _ -> False
  , loadFails "bad/nobytecode.sol" Nothing    "failed to warn on abstract contract" $
                                              \case NoBytecode{}       -> True; _ -> False
  , loadFails "bad/nofuncs.sol"    Nothing    "failed to warn on no functions found" $
                                              \case NoFuncs{}          -> True; _ -> False
  , loadFails "bad/notests.sol"    Nothing    "failed to warn on no tests found" $
                                              \case NoTests{}          -> True; _ -> False
  , loadFails "bad/onlytests.sol"  Nothing    "failed to warn on no non-tests found" $
                                              \case OnlyTests{}        -> True; _ -> False
  , loadFails "bad/testargs.sol"   Nothing    "failed to warn on test args found" $
                                              \case TestArgsFound{}    -> True; _ -> False
  ]

loadFails :: FilePath -> Maybe Text -> String -> (SolException -> Bool) -> TestTree
loadFails fp c e p = testCase fp . catch tryLoad $ assertBool e . p where
  tryLoad = runReaderT (loadSolidity fp c >> pure ()) $ defaultConfig & sConf . quiet .~ True

-- Extraction Tests


-- We need to rethink this test
{-
extractionTests :: TestTree
extractionTests = testGroup "Constant extraction/generation testing"
  [ testCase "basic/constants.sol" . flip runReaderT (defaultConfig & sConf . quiet .~ True) $ do
      cs  <- contracts "basic/constants.sol"
      abi <- view _2 <$> loadSpecified Nothing cs
      is  <- evalStateT (replicateM 1000 $ genInteractionsM abi)
                      $ mkGenDict 0.15 (extractConstants cs) []
      forM_ [ ("ints",  ("find",  [AbiInt 256 1447]))
            ("addrs", ("find2", [AbiAddress 0x123]))
            , ("strs",  ("find3", [AbiString "test"]))
            ] $ \(t, c) -> liftIO . assertBool ("failed to extract " ++ t ++ " " ++ show (c,is)) $ elem c is
  ]
-}

-- Integration Tests

integrationTests :: TestTree
integrationTests = testGroup "Solidity Integration Testing"
  [ testContract "basic/true.sol"        Nothing
      [ ("echidna_true failed",                            passed       "echidna_true") ]
  , testContract "basic/flags.sol"       Nothing
      [ ("echidna_alwaystrue failed",                      passed       "echidna_alwaystrue")
      , ("echidna_sometimesfalse passed",                  solved       "echidna_sometimesfalse")
      , ("echidna_sometimesfalse didn't shrink optimally", solvedLen 2  "echidna_sometimesfalse")
      ]
  , testContract "basic/revert.sol"      Nothing
      [ ("echidna_revert passed",                          solved      "echidna_revert")
      , ("echidna_revert didn't shrink to length 1",       solvedLen 1 "echidna_revert")
      , ("echidna_revert didn't shrink to f(-1)",
         solvedWith ("f", [AbiInt 256 (-1)]) "echidna_revert")
      ]
  
  , testContract "basic/nearbyMining.sol"     (Just "coverage/test.yaml")
      [ ("echidna_findNearby passed",                solved       "echidna_findNearby") ]

  , testContract "basic/smallValues.sol"      (Just "coverage/test.yaml")
      [ ("echidna_findSmall passed",                solved       "echidna_findSmall") ]

  , testContract "basic/multisender.sol" (Just "basic/multisender.yaml") $
      [ ("echidna_all_sender passed",                      solved             "echidna_all_sender")
      , ("echidna_all_sender didn't shrink optimally",     solvedLen 3        "echidna_all_sender")
      ] ++ (["s1", "s2", "s3"] <&> \n ->
        ("echidna_all_sender solved without " ++ unpack n, solvedWith (n, []) "echidna_all_sender"))

  , testContract "basic/contractAddr.sol" Nothing
      [ ("echidna_address failed",                solved "echidna_address") ]
  , testContract "basic/contractAddr.sol" (Just "basic/contractAddr.yaml")
<<<<<<< HEAD
      [ ("echidna_address failed",                passed "echidna_address") ]
  , testContract "basic/constants.sol"    Nothing
      [ ("echidna_found failed",                  not . solved "echidna_found") ]
  , testContract "basic/constants2.sol"   Nothing
      [ ("echidna_found32 failed",                not . solved "echidna_found32") ]
  , testContract "coverage/single.sol"    Nothing
      [ ("echidna_state failed",                  not . solved "echidna_state") ]
  , testContract "coverage/multi.sol"     Nothing
      [ ("echidna_state3 failed",                 not . solved "echidna_state3") ]
  , testContract "basic/balance.sol"      (Just "basic/balance.yaml")
      [ ("echidna_balance failed",                passed       "echidna_balance") ]
=======
      [ ("echidna_address failed",                         passed "echidna_address") ]      
  , testContract "basic/constants.sol"        Nothing
      [ ("echidna_found failed",                         solved "echidna_found") ]
  , testContract "basic/constants2.sol"        Nothing
      [ ("echidna_found32 failed",                       solved "echidna_found32") ]
  , testContract "coverage/single.sol"        (Just "coverage/test.yaml")
      [ ("echidna_state failed",                         solved "echidna_state") ]
  , testContract "coverage/multi.sol"        Nothing
      [ ("echidna_state3 failed",                        solved "echidna_state3") ]
>>>>>>> 859dbd4a
  ]

testContract :: FilePath -> Maybe FilePath -> [(String, Campaign -> Bool)] -> TestTree
testContract fp cfg as = testCase fp $ do
  c <- set (sConf . quiet) True <$> maybe (pure defaultConfig) parseConfig cfg
  res <- flip runReaderT c $ do
           (v,w,ts) <- loadSolTests fp Nothing
           cs  <- contracts fp
           campaign (pure ()) v w ts (Just $ mkGenDict 0.15 (extractConstants cs) [])
  mapM_ (\(t,f) -> assertBool t $ f res) as

getResult :: Text -> Campaign -> Maybe TestState
getResult t = fmap snd <$> find ((t ==) . fst . fst) . view tests

solnFor :: Text -> Campaign -> Maybe [Tx]
solnFor t c = case getResult t c of
  Just (Large _ s) -> Just s
  Just (Solved  s) -> Just s
  _                -> Nothing

solved :: Text -> Campaign -> Bool
solved t = isJust . solnFor t

passed :: Text -> Campaign -> Bool
passed t c = case getResult t c of
  Just (Open _) -> True
  Just Passed   -> True
  _             -> False

solvedLen :: Int -> Text -> Campaign -> Bool
solvedLen i t = (== Just i) . fmap length . solnFor t

-- NOTE: this just verifies a call was found in the solution. Doesn't care about ordering/seq length
solvedWith :: SolCall -> Text -> Campaign -> Bool
solvedWith c t = maybe False (any $ (== Left c) . view call) . solnFor t<|MERGE_RESOLUTION|>--- conflicted
+++ resolved
@@ -96,29 +96,17 @@
   , testContract "basic/contractAddr.sol" Nothing
       [ ("echidna_address failed",                solved "echidna_address") ]
   , testContract "basic/contractAddr.sol" (Just "basic/contractAddr.yaml")
-<<<<<<< HEAD
-      [ ("echidna_address failed",                passed "echidna_address") ]
+      [ ("echidna_address failed",                passed "echidna_address") ]      
   , testContract "basic/constants.sol"    Nothing
-      [ ("echidna_found failed",                  not . solved "echidna_found") ]
+      [ ("echidna_found failed",                  solved "echidna_found") ]
   , testContract "basic/constants2.sol"   Nothing
-      [ ("echidna_found32 failed",                not . solved "echidna_found32") ]
-  , testContract "coverage/single.sol"    Nothing
-      [ ("echidna_state failed",                  not . solved "echidna_state") ]
+      [ ("echidna_found32 failed",                solved "echidna_found32") ]
+  , testContract "coverage/single.sol"    (Just "coverage/test.yaml")
+      [ ("echidna_state failed",                  solved "echidna_state") ]
   , testContract "coverage/multi.sol"     Nothing
-      [ ("echidna_state3 failed",                 not . solved "echidna_state3") ]
+      [ ("echidna_state3 failed",                 solved "echidna_state3") ]
   , testContract "basic/balance.sol"      (Just "basic/balance.yaml")
-      [ ("echidna_balance failed",                passed       "echidna_balance") ]
-=======
-      [ ("echidna_address failed",                         passed "echidna_address") ]      
-  , testContract "basic/constants.sol"        Nothing
-      [ ("echidna_found failed",                         solved "echidna_found") ]
-  , testContract "basic/constants2.sol"        Nothing
-      [ ("echidna_found32 failed",                       solved "echidna_found32") ]
-  , testContract "coverage/single.sol"        (Just "coverage/test.yaml")
-      [ ("echidna_state failed",                         solved "echidna_state") ]
-  , testContract "coverage/multi.sol"        Nothing
-      [ ("echidna_state3 failed",                        solved "echidna_state3") ]
->>>>>>> 859dbd4a
+      [ ("echidna_balance failed",                passed "echidna_balance") ]
   ]
 
 testContract :: FilePath -> Maybe FilePath -> [(String, Campaign -> Bool)] -> TestTree
