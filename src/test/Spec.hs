--- conflicted
+++ resolved
@@ -114,11 +114,7 @@
     , testCase "same seeds" $ assertBool "results differ" =<< same 0 0
     ]
     where cfg s = defaultConfig & sConf . quiet .~ True
-<<<<<<< HEAD
-                                & cConf .~ CampaignConf 600 False 20 0 Nothing (Just s) 0.15 Nothing
-=======
-                                & cConf .~ CampaignConf 600 False False 20 0 Nothing (Just s) 0.15
->>>>>>> 904ff55c
+                                & cConf .~ CampaignConf 600 False False 20 0 Nothing (Just s) 0.15 Nothing
           gen s = view tests <$> runContract "basic/flags.sol" Nothing (cfg s)
           same s t = liftM2 (==) (gen s) (gen t)
 
