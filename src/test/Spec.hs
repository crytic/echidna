{-# LANGUAGE LambdaCase #-}

import Test.Tasty
import Test.Tasty.HUnit

import Echidna.ABI (SolCall, mkGenDict)
import Echidna.Campaign (Campaign(..), CampaignConf(..), TestState(..), campaign, tests)
import Echidna.Config (EConfig, defaultConfig, parseConfig, sConf, cConf)
import Echidna.Solidity
import Echidna.Transaction (Tx, call)

import Control.Lens
import Control.Monad (liftM2)
import Control.Monad.Catch (MonadCatch(..))
import Control.Monad.Random (getRandom)
import Control.Monad.Reader (runReaderT)
import Data.Maybe (isJust, maybe)
import Data.Text (Text, unpack)
import Data.List (find)
import EVM.ABI (AbiValue(..))
import System.Directory (withCurrentDirectory)

main :: IO ()
main = withCurrentDirectory "./examples/solidity" . defaultMain $
         testGroup "Echidna" [compilationTests, seedTests, integrationTests]

-- Compilation Tests

compilationTests :: TestTree
compilationTests = testGroup "Compilation and loading tests"
  [ loadFails "bad/nocontract.sol" (Just "c") "failed to warn on contract not found" $
                                              \case ContractNotFound{} -> True; _ -> False
  , loadFails "bad/nobytecode.sol" Nothing    "failed to warn on abstract contract" $
                                              \case NoBytecode{}       -> True; _ -> False
  , loadFails "bad/nofuncs.sol"    Nothing    "failed to warn on no functions found" $
                                              \case NoFuncs{}          -> True; _ -> False
  , loadFails "bad/notests.sol"    Nothing    "failed to warn on no tests found" $
                                              \case NoTests{}          -> True; _ -> False
  , loadFails "bad/onlytests.sol"  Nothing    "failed to warn on no non-tests found" $
                                              \case OnlyTests{}        -> True; _ -> False
  , loadFails "bad/testargs.sol"   Nothing    "failed to warn on test args found" $
                                              \case TestArgsFound{}    -> True; _ -> False
  ]

loadFails :: FilePath -> Maybe Text -> String -> (SolException -> Bool) -> TestTree
loadFails fp c e p = testCase fp . catch tryLoad $ assertBool e . p where
  tryLoad = runReaderT (loadWithCryticCompile fp c >> pure ()) $ defaultConfig & sConf . quiet .~ True

-- Extraction Tests


-- We need to rethink this test
{-
extractionTests :: TestTree
extractionTests = testGroup "Constant extraction/generation testing"
  [ testCase "basic/constants.sol" . flip runReaderT (defaultConfig & sConf . quiet .~ True) $ do
      cs  <- contracts "basic/constants.sol"
      abi <- view _2 <$> loadSpecified Nothing cs
      is  <- evalStateT (replicateM 1000 $ genInteractionsM abi)
                      $ mkGenDict 0.15 (extractConstants cs) []
      forM_ [ ("ints",  ("find",  [AbiInt 256 1447]))
            ("addrs", ("find2", [AbiAddress 0x123]))
            , ("strs",  ("find3", [AbiString "test"]))
            ] $ \(t, c) -> liftIO . assertBool ("failed to extract " ++ t ++ " " ++ show (c,is)) $ elem c is
  ]
-}


seedTests :: TestTree
seedTests =
  testGroup "Seed reproducibility testing"
<<<<<<< HEAD
    [ testCase "different seeds" $ do
        is_1 <- gen (-7207205166296825433)
        is_2 <- gen 0
        liftIO . assertBool "results are the same" $ is_1 /= is_2
    , testCase "same seeds" $ do
        is_1 <- gen 0
        is_2 <- gen 0
        liftIO . assertBool "results differ" $ is_1 == is_2
=======
    [ testCase "different seeds" $ assertBool "results are the same" . not =<< same 0 1
    , testCase "same seeds" $ assertBool "results differ" =<< same 0 0
>>>>>>> 341a921a
    ]
    where cfg s = defaultConfig & sConf . quiet .~ True
                                & cConf .~ CampaignConf 600 5 0 Nothing (Just s)
          gen s = view tests <$> runContract "basic/flags.sol" (cfg s)
          same s t = liftM2 (==) (gen s) (gen t)

-- Integration Tests

integrationTests :: TestTree
integrationTests = testGroup "Solidity Integration Testing"
  [ testContract "basic/true.sol" Nothing
      [ ("echidna_true failed", passed "echidna_true") ]
  , testContract "basic/flags.sol" Nothing
      [ ("echidna_alwaystrue failed",                      passed      "echidna_alwaystrue")
      , ("echidna_revert_always failed",                   passed      "echidna_revert_always")
      , ("echidna_sometimesfalse passed",                  solved      "echidna_sometimesfalse")
      , ("echidna_sometimesfalse didn't shrink optimally", solvedLen 2 "echidna_sometimesfalse")
      ]
  , testContract "basic/revert.sol" Nothing
      [ ("echidna_fails_on_revert passed", solved "echidna_fails_on_revert")
      , ("echidna_fails_on_revert didn't shrink to one transaction",
         solvedLen 1 "echidna_fails_on_revert")
      , ("echidna_revert_is_false didn't shrink to f(-1)",
         solvedWith ("f", [AbiInt 256 (-1)]) "echidna_fails_on_revert")
      ]
  
  , testContract "basic/nearbyMining.sol" (Just "coverage/test.yaml")
      [ ("echidna_findNearby passed", solved "echidna_findNearby") ]

  , testContract "basic/smallValues.sol" (Just "coverage/test.yaml")
      [ ("echidna_findSmall passed", solved "echidna_findSmall") ]

  , testContract "basic/multisender.sol" (Just "basic/multisender.yaml") $
      [ ("echidna_all_sender passed",                      solved             "echidna_all_sender")
      , ("echidna_all_sender didn't shrink optimally",     solvedLen 3        "echidna_all_sender")
      ] ++ (["s1", "s2", "s3"] <&> \n ->
        ("echidna_all_sender solved without " ++ unpack n, solvedWith (n, []) "echidna_all_sender"))

  , testContract "basic/memory-reset.sol" Nothing
      [ ("echidna_memory failed",      passed "echidna_memory") ]
  , testContract "basic/contractAddr.sol" Nothing
      [ ("echidna_address failed",                 solved      "echidna_address") ]
  , testContract "basic/contractAddr.sol" (Just "basic/contractAddr.yaml")
      [ ("echidna_address failed",                 passed      "echidna_address") ]      
  , testContract "basic/constants.sol"    Nothing
      [ ("echidna_found failed",                   solved      "echidna_found") ]
  , testContract "basic/constants2.sol"   Nothing
      [ ("echidna_found32 failed",                 solved      "echidna_found32") ]
  , testContract "coverage/single.sol"    (Just "coverage/test.yaml")
      [ ("echidna_state failed",                   solved      "echidna_state") ]
  , testContract "coverage/multi.sol"     Nothing
      [ ("echidna_state3 failed",                  solved      "echidna_state3") ]
  , testContract "basic/balance.sol"      (Just "basic/balance.yaml")
<<<<<<< HEAD
      [ ("echidna_balance failed",                passed "echidna_balance") ]
  -- Add back after new crytic-compile release
  -- , testContract "basic/library.sol"      (Just "basic/library.yaml")
  --    [ ("echidna_library_call failed",           solved "echidna_library_call") ]
=======
      [ ("echidna_balance failed",                 passed      "echidna_balance") ]
  , testContract "basic/library.sol"      (Just "basic/library.yaml")
      [ ("echidna_library_call failed",            solved      "echidna_library_call") ]
  , testContract "basic/fallback.sol"     Nothing
      [ ("echidna_fallback failed",                solved      "echidna_fallback") ]
>>>>>>> 341a921a
  , testContract "basic/darray.sol"       Nothing
      [ ("echidna_darray passed",                  solved      "echidna_darray")
      , ("echidna_darray didn't shrink optimally", solvedLen 1 "echidna_darray") ]
  ]

testContract :: FilePath -> Maybe FilePath -> [(String, Campaign -> Bool)] -> TestTree
testContract fp cfg as = testCase fp $ do
  c <- set (sConf . quiet) True <$> maybe (pure defaultConfig) parseConfig cfg
  res <- runContract fp c
  mapM_ (\(t,f) -> assertBool t $ f res) as

runContract :: FilePath -> EConfig -> IO Campaign
runContract fp c =
  flip runReaderT c $ do
    g <- getRandom
    (v,w,ts) <- loadSolTests fp Nothing
    cs  <- contracts fp
    campaign (pure ()) v w ts (Just $ mkGenDict 0.15 (extractConstants cs) [] g)

getResult :: Text -> Campaign -> Maybe TestState
getResult t = fmap snd <$> find ((t ==) . fst . fst) . view tests

solnFor :: Text -> Campaign -> Maybe [Tx]
solnFor t c = case getResult t c of
  Just (Large _ s) -> Just s
  Just (Solved  s) -> Just s
  _                -> Nothing

solved :: Text -> Campaign -> Bool
solved t = isJust . solnFor t

passed :: Text -> Campaign -> Bool
passed t c = case getResult t c of
  Just (Open _) -> True
  Just Passed   -> True
  _             -> False

solvedLen :: Int -> Text -> Campaign -> Bool
solvedLen i t = (== Just i) . fmap length . solnFor t

-- NOTE: this just verifies a call was found in the solution. Doesn't care about ordering/seq length
solvedWith :: SolCall -> Text -> Campaign -> Bool
solvedWith c t = maybe False (any $ (== Left c) . view call) . solnFor t<|MERGE_RESOLUTION|>--- conflicted
+++ resolved
@@ -69,19 +69,8 @@
 seedTests :: TestTree
 seedTests =
   testGroup "Seed reproducibility testing"
-<<<<<<< HEAD
-    [ testCase "different seeds" $ do
-        is_1 <- gen (-7207205166296825433)
-        is_2 <- gen 0
-        liftIO . assertBool "results are the same" $ is_1 /= is_2
-    , testCase "same seeds" $ do
-        is_1 <- gen 0
-        is_2 <- gen 0
-        liftIO . assertBool "results differ" $ is_1 == is_2
-=======
     [ testCase "different seeds" $ assertBool "results are the same" . not =<< same 0 1
     , testCase "same seeds" $ assertBool "results differ" =<< same 0 0
->>>>>>> 341a921a
     ]
     where cfg s = defaultConfig & sConf . quiet .~ True
                                 & cConf .~ CampaignConf 600 5 0 Nothing (Just s)
@@ -135,18 +124,11 @@
   , testContract "coverage/multi.sol"     Nothing
       [ ("echidna_state3 failed",                  solved      "echidna_state3") ]
   , testContract "basic/balance.sol"      (Just "basic/balance.yaml")
-<<<<<<< HEAD
-      [ ("echidna_balance failed",                passed "echidna_balance") ]
-  -- Add back after new crytic-compile release
-  -- , testContract "basic/library.sol"      (Just "basic/library.yaml")
-  --    [ ("echidna_library_call failed",           solved "echidna_library_call") ]
-=======
       [ ("echidna_balance failed",                 passed      "echidna_balance") ]
   , testContract "basic/library.sol"      (Just "basic/library.yaml")
-      [ ("echidna_library_call failed",            solved      "echidna_library_call") ]
+       [ ("echidna_library_call failed",           solved      "echidna_library_call") ]
   , testContract "basic/fallback.sol"     Nothing
       [ ("echidna_fallback failed",                solved      "echidna_fallback") ]
->>>>>>> 341a921a
   , testContract "basic/darray.sol"       Nothing
       [ ("echidna_darray passed",                  solved      "echidna_darray")
       , ("echidna_darray didn't shrink optimally", solvedLen 1 "echidna_darray") ]
