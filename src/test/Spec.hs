--- conflicted
+++ resolved
@@ -129,15 +129,11 @@
   , testContract "basic/balance.sol"      (Just "basic/balance.yaml")
       [ ("echidna_balance failed",                 passed      "echidna_balance") ]
   , testContract "basic/library.sol"      (Just "basic/library.yaml")
-<<<<<<< HEAD
-       [ ("echidna_library_call failed",           solved      "echidna_library_call") ]
-=======
       [ ("echidna_library_call failed",            solved "echidna_library_call") ]
   , testContract "harvey/foo.sol"         Nothing
       [ ("echidna_assert failed",                  solved "echidna_assert") ]
   , testContract "harvey/baz.sol"         Nothing
       [ ("echidna_all_states failed",              solved "echidna_all_states") ]
->>>>>>> 6f8b6c3c
   , testContract "basic/fallback.sol"     Nothing
       [ ("echidna_fallback failed",                solved      "echidna_fallback") ]
   , testContract "basic/darray.sol"       Nothing
