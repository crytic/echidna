--- conflicted
+++ resolved
@@ -38,11 +38,6 @@
           cfg <- maybe (pure defaultConfig) parseConfig conf
           cpg <- flip runReaderT cfg $ do
             cs       <- contracts f
-<<<<<<< HEAD
             (v,w,ts) <- loadSpecified (pack <$> c) cs >>= prepareForTest
-            ui v w ts (Just $ mkGenDict 0.15 (extractConstants cs) [] g)
-=======
-            (v,w,ts) <- loadSpecified (pack . (f ++) . (':' :) <$> c) cs >>= prepareForTest
             ui v w ts (Just $ mkGenDict 0.15 (extractConstants cs) [] g (returnTypes cs))
->>>>>>> 6f8b6c3c
           if not . isSuccess $ cpg then exitWith $ ExitFailure 1 else exitSuccess