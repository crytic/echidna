module Main where

import Control.Lens ((^.), (.~), (&))
import Control.Monad (unless)
import Control.Monad.Reader (runReaderT)
import Control.Monad.Random (getRandom)
import Data.Text (pack, unpack)
import Data.Version (showVersion)
import Options.Applicative
import Paths_echidna (version)
import System.Exit (exitWith, exitSuccess, ExitCode(..))
import System.IO (hPutStrLn, stderr)

import Echidna
import Echidna.Config
import Echidna.Solidity
import Echidna.Types.Campaign
import Echidna.Campaign (isSuccess)
import Echidna.UI
import Echidna.Output.Source
import Echidna.Output.Corpus

import qualified Data.List.NonEmpty as NE
import qualified Data.Set as DS

data Options = Options
  { filePath         :: NE.NonEmpty FilePath
  , selectedContract :: Maybe String
  , configFilepath   :: Maybe FilePath
  , outputFormat     :: Maybe OutputFormat
  }

options :: Parser Options
options = Options <$> (NE.fromList <$> some (argument str (metavar "FILES"
                        <> help "Solidity files to analyze")))
                  <*> optional (option str $ long "contract"
                        <> metavar "CONTRACT"
                        <> help "Contract to analyze")
                  <*> optional (option str $ long "config"
                        <> metavar "CONFIG"
                        <> help "Config file")
                  <*> optional (option auto $ long "format"
                        <> metavar "FORMAT"
                        <> help "Output format: json, text, none. Disables interactive UI")

versionOption :: Parser (a -> a)
versionOption = infoOption
                  ("Echidna " ++ showVersion version)
                  (long "version" <> help "Show version")

optsParser :: ParserInfo Options
optsParser = info (helper <*> versionOption <*> options) $ fullDesc
  <> progDesc "EVM property-based testing framework"
  <> header "Echidna"

main :: IO ()
main = do
  opts@(Options f c conf _) <- execParser optsParser
  g <- getRandom
  EConfigWithUsage loadedCfg ks _ <- maybe (pure (EConfigWithUsage defaultConfig mempty mempty)) parseConfig conf
  let cfg = overrideConfig loadedCfg opts
  unless (cfg ^. sConf . quiet) $ mapM_ (hPutStrLn stderr . ("Warning: unused option: " ++) . unpack) ks
  let cd = cfg ^. cConf . corpusDir

<<<<<<< HEAD
  (sc, cs, cpg) <- flip runReaderT cfg $ do
    (v, sc, cs, w, ts, d, txs) <- prepareContract cfg f c g
=======
  cpg <- flip runReaderT cfg $ do
    (v, w, ts, d, txs) <- prepareContract cfg f (pack <$> c) g
>>>>>>> f35b468b
    -- start ui and run tests
    r <- ui v w ts d txs
    return (sc, cs, r)

  -- save corpus
  saveTxs cd (snd <$> DS.toList (cpg ^. corpus))

  -- save source coverage
  saveCoveredCode cd sc cs (cpg ^. coverage) 

  if not . isSuccess $ cpg then exitWith $ ExitFailure 1 else exitSuccess
  where overrideConfig cfg (Options _ _ _ fmt) =
          case maybe (cfg ^. uConf . operationMode) NonInteractive fmt of
               Interactive -> cfg
               NonInteractive Text -> cfg & uConf . operationMode .~ NonInteractive Text
               nonInteractive -> cfg & uConf . operationMode .~ nonInteractive
                                     & sConf . quiet .~ True<|MERGE_RESOLUTION|>--- conflicted
+++ resolved
@@ -62,13 +62,8 @@
   unless (cfg ^. sConf . quiet) $ mapM_ (hPutStrLn stderr . ("Warning: unused option: " ++) . unpack) ks
   let cd = cfg ^. cConf . corpusDir
 
-<<<<<<< HEAD
   (sc, cs, cpg) <- flip runReaderT cfg $ do
-    (v, sc, cs, w, ts, d, txs) <- prepareContract cfg f c g
-=======
-  cpg <- flip runReaderT cfg $ do
-    (v, w, ts, d, txs) <- prepareContract cfg f (pack <$> c) g
->>>>>>> f35b468b
+    (v, sc, cs, w, ts, d, txs) <- prepareContract cfg f (pack <$> c) g
     -- start ui and run tests
     r <- ui v w ts d txs
     return (sc, cs, r)
