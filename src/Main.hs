{-# LANGUAGE RecordWildCards #-}
{-# LANGUAGE TemplateHaskell #-}

module Main where

import Control.Monad (unless, forM_, when)
import Control.Monad.Reader (runReaderT, liftIO)
import Control.Monad.Random (getRandomR)
import Data.Aeson.Key qualified as Aeson.Key
import Data.Char (toLower)
import Data.Function ((&))
import Data.Hashable (hash)
import Data.IORef (readIORef)
import Data.List.NonEmpty qualified as NE
import Data.Map qualified as Map
import Data.Maybe (fromMaybe, isJust)
import Data.Set qualified as Set
import Data.Text (Text)
import Data.Text qualified as T
import Data.Time.Clock.System (getSystemTime, systemSeconds)
import Data.Version (showVersion)
import Data.Word (Word8, Word16, Word64)
import Main.Utf8 (withUtf8)
import Options.Applicative
import Paths_echidna (version)
import System.Directory (createDirectoryIfMissing)
import System.Environment (lookupEnv)
import System.Exit (exitWith, exitSuccess, ExitCode(..))
import System.FilePath ((</>), (<.>))
import System.IO (hPutStrLn, stderr)
import System.IO.CodePage (withCP65001)

import EVM.Dapp (DappInfo(..))
import EVM.Solidity (BuildOutput(..))
import EVM.Types (Addr)

import Echidna
import Echidna.Campaign (isSuccessful)
import Echidna.Config
import Echidna.Onchain qualified as Onchain
import Echidna.Output.Corpus
import Echidna.Output.Source
import Echidna.Solidity (compileContracts)
import Echidna.Test (reproduceTest, validateTestMode)
import Echidna.Types.Campaign
import Echidna.Types.Config
import Echidna.Types.Solidity
import Echidna.Types.Test (TestMode, EchidnaTest(..))
import Echidna.UI
<<<<<<< HEAD
import Echidna.Output.Source
import Echidna.Output.Corpus
import Echidna.RPC qualified as RPC
import Echidna.Solidity (compileContracts, selectBuildOutput)
import Echidna.Utility (includeFile, measureIO)
import Etherscan qualified
=======
import Echidna.UI.Report (ppFailWithTraces, ppTestName)
import Echidna.Utility (measureIO)
>>>>>>> 9870b1ac

main :: IO ()
main = withUtf8 $ withCP65001 $ do
  cli <- execParser cliParser
  case cli of
    InitCommand -> do
      let config = "echidna.yaml"
      configExists <- doesFileExist config
      if configExists then do
        putStrLn $ "Config file " <> config <> " already exists."
        exitWith (ExitFailure 1)
      else do
        writeFile config $(includeFile "tests/solidity/basic/default.yaml")
        putStrLn $ "Sample config file written to " <> config
    FuzzCommand fuzzOpts ->
      fuzz fuzzOpts

fuzz :: FuzzOptions -> IO ()
fuzz opts@FuzzOptions{..} = do
  EConfigWithUsage loadedCfg ks _ <-
    maybe (pure (EConfigWithUsage defaultConfig mempty mempty)) parseConfig cliConfigFilepath
  cfg <- overrideConfig loadedCfg opts

  printProjectName cfg.projectName

  unless cfg.solConf.quiet $
    forM_ ks $ hPutStrLn stderr . ("Warning: unused option: " ++) . Aeson.Key.toString

  buildOutput <- compileContracts cfg.solConf cliFilePath

  -- take the seed from config, otherwise generate a new one
  seed <- maybe (getRandomR (0, maxBound)) pure cfg.campaignConf.seed
  (vm, env, dict) <- prepareContract cfg cliFilePath buildOutput cliSelectedContract seed

  initialCorpus <- loadInitialCorpus env
  -- start ui and run tests
  _campaign <- runReaderT (ui vm dict initialCorpus cliSelectedContract) env

  tests <- traverse readIORef env.testRefs

  checkAssertionsCoverage buildOutput.sources env

  Onchain.saveRpcCache env

  -- save corpus
  case cfg.campaignConf.corpusDir of
    Nothing -> pure ()
    Just dir -> do
      measureIO cfg.solConf.quiet "Saving test reproducers" $
        saveTxs env (dir </> "reproducers") (filter (not . null) $ (.reproducer) <$> tests)

      saveTracesEnabled <- lookupEnv "ECHIDNA_SAVE_TRACES"
      when (isJust saveTracesEnabled) $ do
        measureIO cfg.solConf.quiet "Saving test reproducers-traces" $ do
          flip runReaderT env $ do
            forM_ tests $ \test ->
              unless (null test.reproducer) $ do
                (results, finalVM) <- reproduceTest vm test
                let subdir = dir </> "reproducers-traces"
                liftIO $ createDirectoryIfMissing True subdir
                let file = subdir </> (show . abs . hash) test.reproducer <.> "txt"
                txsPrinted <- ppFailWithTraces Nothing finalVM results
                liftIO $ writeFile file (ppTestName test <> ": " <> txsPrinted)

      measureIO cfg.solConf.quiet "Saving corpus" $ do
        corpus <- readIORef env.corpusRef
        saveTxs env (dir </> "coverage") (snd <$> Set.toList corpus)

      -- TODO: We use the corpus dir to save coverage reports which is confusing.
      -- Add config option to pass dir for saving coverage report and decouple it
      -- from corpusDir.
      unless (null cfg.campaignConf.coverageFormats) $ measureIO cfg.solConf.quiet "Saving coverage" $ do
        -- We need runId to have a unique directory to save files under so they
        -- don't collide with the next runs. We use the current time for this
        -- as it orders the runs chronologically.
        runId <- fromIntegral . systemSeconds <$> getSystemTime

        Onchain.saveCoverageReport env runId

        -- save source coverage reports
        let contracts = Map.elems env.dapp.solcByName
        saveCoverages env runId dir buildOutput.sources contracts

  if isSuccessful tests then exitSuccess else exitWith (ExitFailure 1)

<<<<<<< HEAD
  where

  -- | "Reverse engineer" the SolcContract and SourceCache structures for the
  -- code fetched from the outside
  externalSolcContract :: Addr -> Contract -> IO (Maybe (SourceCache, SolcContract))
  externalSolcContract addr c = do
    let runtimeCode = forceBuf $ view bytecode c
    putStr $ "Fetching Solidity source for contract at address " <> show addr <> "... "
    srcRet <- Etherscan.fetchContractSource addr
    putStrLn $ if isJust srcRet then "Success!" else "Error!"
    putStr $ "Fetching Solidity source map for contract at address " <> show addr <> "... "
    srcmapRet <- Etherscan.fetchContractSourceMap addr
    putStrLn $ if isJust srcmapRet then "Success!" else "Error!"
    pure $ do
      src <- srcRet
      (_, srcmap) <- srcmapRet
      let
        files = Map.singleton 0 (show addr, UTF8.fromString src.code)
        sourceCache = SourceCache
          { files
          , lines = Vector.fromList . BS.split 0xa . snd <$> files
          , asts = mempty
          }
        solcContract = SolcContract
          { runtimeCode = runtimeCode
          , creationCode = mempty
          , runtimeCodehash = keccak' runtimeCode
          , creationCodehash = keccak' mempty
          , runtimeSrcmap = mempty
          , creationSrcmap = srcmap
          , contractName = src.name
          , constructorInputs = [] -- error "TODO: mkConstructor abis TODO"
          , abiMap = mempty -- error "TODO: mkAbiMap abis"
          , eventMap = mempty -- error "TODO: mkEventMap abis"
          , errorMap = mempty -- error "TODO: mkErrorMap abis"
          , storageLayout = Nothing
          , immutableReferences = mempty
          }
      pure (sourceCache, solcContract)

readFileIfExists :: FilePath -> IO (Maybe BS.ByteString)
readFileIfExists path = do
  exists <- doesFileExist path
  if exists then Just <$> BS.readFile path else pure Nothing

data CLI
  = InitCommand
  | FuzzCommand FuzzOptions

data FuzzOptions = FuzzOptions
=======
data Options = Options
>>>>>>> 9870b1ac
  { cliFilePath         :: NE.NonEmpty FilePath
  , cliWorkers          :: Maybe Word8
  , cliServerPort       :: Maybe Word16
  , cliSelectedContract :: Maybe Text
  , cliConfigFilepath   :: Maybe FilePath
  , cliOutputFormat     :: Maybe OutputFormat
  , cliCorpusDir        :: Maybe FilePath
  , cliTestMode         :: Maybe TestMode
  , cliAllContracts     :: Bool
  , cliTimeout          :: Maybe Int
  , cliTestLimit        :: Maybe Int
  , cliRpcBlock         :: Maybe Word64
  , cliRpcUrl           :: Maybe Text
  , cliShrinkLimit      :: Maybe Int
  , cliSeqLen           :: Maybe Int
  , cliContractAddr     :: Maybe Addr
  , cliDeployer         :: Maybe Addr
  , cliSender           :: [Addr]
  , cliSeed             :: Maybe Int
  , cliDisableSlither   :: Bool
  , cliCryticArgs       :: Maybe String
  , cliSolcArgs         :: Maybe String
  , cliSymExec          :: Maybe Bool
  , cliSymExecTargets   :: Maybe Text
  , cliSymExecTimeout   :: Maybe Int
  , cliSymExecNSolvers  :: Maybe Int
  }

cliParser :: ParserInfo CLI
cliParser = info (helper <*> versionOption <*> commands) $ fullDesc
  <> progDesc "EVM property-based testing framework"
  <> header "Echidna"
<<<<<<< HEAD
  where
  commands = subparser $
    command "init" (info (pure InitCommand)
            (progDesc "Write a sample config file to echidna.yaml"))
    <> command "fuzz" (info (FuzzCommand <$> fuzzOptions)
               (progDesc "Run fuzzing"))

fuzzOptions :: Parser FuzzOptions
fuzzOptions = FuzzOptions
  <$> (NE.fromList <$> some (argument str (metavar "FILES"
    <> help "Solidity files to analyze")))
=======

bool :: ReadM Bool
bool = maybeReader (f . map toLower) where
  f "true" = Just True
  f "false" = Just False
  f _ = Nothing

options :: Parser Options
options = Options . NE.fromList
  <$> some (argument str (metavar "FILES"
    <> help "Solidity files to analyze"))
>>>>>>> 9870b1ac
  <*> optional (option auto $ long "workers"
    <> metavar "N"
    <> help "Number of workers to run")
  <*> optional (option auto $ long "server"
    <> metavar "PORT"
    <> help "Run events server on the given port")
  <*> optional (option str $ long "contract"
    <> metavar "CONTRACT"
    <> help "Contract to analyze")
  <*> optional (option str $ long "config"
    <> metavar "CONFIG"
    <> help "Config file (command-line arguments override config options)")
  <*> optional (option auto $ long "format"
    <> metavar "FORMAT"
    <> help "Output format. Either 'json', 'text', 'none'. All these disable interactive UI")
  <*> optional (option str $ long "corpus-dir"
    <> metavar "PATH"
    <> help "Directory to save and load corpus and coverage data.")
  <*> optional (option str $ long "test-mode"
    <> help "Test mode to use. Either 'property', 'assertion', 'dapptest', 'optimization', 'overflow' or 'exploration'" )
  <*> switch (long "all-contracts"
    <> help "Generate calls to all deployed contracts.")
  <*> optional (option auto $ long "timeout"
    <> metavar "INTEGER"
    <> help "Timeout given in seconds.")
  <*> optional (option auto $ long "test-limit"
    <> metavar "INTEGER"
    <> help ("Number of sequences of transactions to generate during testing. Default is " ++ show defaultTestLimit))
  <*> optional (option auto $ long "rpc-block"
    <> metavar "BLOCK"
    <> help "Block number to use when fetching over RPC.")
  <*> optional (option str $ long "rpc-url"
    <> metavar "URL"
    <> help "RPC URL to fetch contracts over.")
  <*> optional (option auto $ long "shrink-limit"
    <> metavar "INTEGER"
    <> help ("Number of tries to attempt to shrink a failing sequence of transactions. Default is " ++ show defaultShrinkLimit))
  <*> optional (option auto $ long "seq-len"
    <> metavar "INTEGER"
    <> help ("Number of transactions to generate during testing. Default is " ++ show defaultSequenceLength))
  <*> optional (option auto $ long "contract-addr"
    <> metavar "ADDRESS"
    <> help ("Address to deploy the contract to test. Default is " ++ show defaultContractAddr))
  <*> optional (option auto $ long "deployer"
    <> metavar "ADDRESS"
    <> help ("Address of the deployer of the contract to test. Default is " ++ show defaultDeployerAddr))
  <*> many (option auto $ long "sender"
    <> metavar "ADDRESS"
    <> help "Addresses to use for the transactions sent during testing. Can be passed multiple times. Check the documentation to see the default values.")
  <*> optional (option auto $ long "seed"
    <> metavar "SEED"
    <> help "Run with a specific seed.")
  <*> switch (long "disable-slither"
    <> help "Disable running Slither.")
  <*> optional (option str $ long "crytic-args"
    <> metavar "ARGS"
    <> help "Additional arguments to use in crytic-compile for the compilation of the contract to test.")
  <*> optional (option str $ long "solc-args"
    <> metavar "ARGS"
    <> help "Additional arguments to use in solc for the compilation of the contract to test.")
  <*> optional (option bool $ long "sym-exec"
    <> metavar "BOOL"
    <> help "Whether to enable the experimental symbolic execution feature.")
  <*> optional (option str $ long "sym-exec-target"
    <> metavar "SELECTOR"
    <> help "Target for the symbolic execution run (assuming sym-exec is enabled). Default is all functions")
  <*> optional (option auto $ long "sym-exec-timeout"
    <> metavar "INTEGER"
    <> help ("Timeout for each symbolic execution run, in seconds (assuming sym-exec is enabled). Default is " ++ show defaultSymExecTimeout))
  <*> optional (option auto $ long "sym-exec-n-solvers"
    <> metavar "INTEGER"
    <> help ("Number of symbolic execution solvers to run in parallel for each task (assuming sym-exec is enabled). Default is " ++ show defaultSymExecNWorkers))

versionOption :: Parser (a -> a)
versionOption = infoOption
                  ("Echidna " ++ showVersion version)
                  (long "version" <> help "Show version")

<<<<<<< HEAD
overrideConfig :: EConfig -> FuzzOptions -> IO EConfig
overrideConfig config FuzzOptions{..} = do
  rpcUrl <- RPC.rpcUrlEnv
  rpcBlock <- RPC.rpcBlockEnv
=======
overrideConfig :: EConfig -> Options -> IO EConfig
overrideConfig config Options{..} = do
  envRpcUrl <- Onchain.rpcUrlEnv
  envRpcBlock <- Onchain.rpcBlockEnv
  envEtherscanApiKey <- Onchain.etherscanApiKey
>>>>>>> 9870b1ac
  pure $
    config { solConf = overrideSolConf config.solConf
           , campaignConf = overrideCampaignConf config.campaignConf
           , uiConf = overrideUiConf config.uiConf
           , rpcUrl = cliRpcUrl <|> envRpcUrl <|> config.rpcUrl
           , rpcBlock = cliRpcBlock <|> envRpcBlock <|> config.rpcBlock
           , etherscanApiKey = envEtherscanApiKey <|> config.etherscanApiKey
           }
           & overrideFormat
  where
    overrideUiConf uiConf = uiConf
      { maxTime = cliTimeout <|> uiConf.maxTime
      }

    overrideFormat cfg =
      case maybe cfg.uiConf.operationMode NonInteractive cliOutputFormat of
        Interactive -> cfg
        NonInteractive Text -> cfg { uiConf = cfg.uiConf { operationMode = NonInteractive Text }}
        nonInteractive -> cfg { uiConf = cfg.uiConf { operationMode = nonInteractive }
                              , solConf = cfg.solConf { quiet = True }
                              }

    overrideCampaignConf campaignConf = campaignConf
      { corpusDir = cliCorpusDir <|> campaignConf.corpusDir
      , testLimit = fromMaybe campaignConf.testLimit cliTestLimit
      , shrinkLimit = fromMaybe campaignConf.shrinkLimit cliShrinkLimit
      , seqLen = fromMaybe campaignConf.seqLen cliSeqLen
      , seed = cliSeed <|> campaignConf.seed
      , workers = cliWorkers <|> campaignConf.workers
      , serverPort = cliServerPort <|> campaignConf.serverPort
      , symExec = fromMaybe campaignConf.symExec cliSymExec
      , symExecTargets = (\ t -> Just [t]) =<< cliSymExecTargets
      , symExecTimeout = fromMaybe campaignConf.symExecTimeout cliSymExecTimeout
      , symExecNSolvers = fromMaybe campaignConf.symExecNSolvers cliSymExecNSolvers
      }

    overrideSolConf solConf = solConf
      { disableSlither = cliDisableSlither || solConf.disableSlither
      , solcArgs = fromMaybe solConf.solcArgs cliSolcArgs
      , cryticArgs = maybe solConf.cryticArgs words cliCryticArgs
      , sender = if null cliSender then solConf.sender else Set.fromList cliSender
      , deployer = fromMaybe solConf.deployer cliDeployer
      , contractAddr = fromMaybe solConf.contractAddr cliContractAddr
      , testMode = maybe solConf.testMode validateTestMode cliTestMode
      , allContracts = cliAllContracts || solConf.allContracts
<<<<<<< HEAD
      }
=======
      }

printProjectName :: Maybe Text -> IO ()
printProjectName (Just name) = putStrLn $
    "This is Echidna " <> showVersion version <> " running on project `" <> T.unpack name <> "`"
printProjectName Nothing = pure ()
>>>>>>> 9870b1ac
<|MERGE_RESOLUTION|>--- conflicted
+++ resolved
@@ -23,7 +23,7 @@
 import Main.Utf8 (withUtf8)
 import Options.Applicative
 import Paths_echidna (version)
-import System.Directory (createDirectoryIfMissing)
+import System.Directory (createDirectoryIfMissing, doesFileExist)
 import System.Environment (lookupEnv)
 import System.Exit (exitWith, exitSuccess, ExitCode(..))
 import System.FilePath ((</>), (<.>))
@@ -47,17 +47,8 @@
 import Echidna.Types.Solidity
 import Echidna.Types.Test (TestMode, EchidnaTest(..))
 import Echidna.UI
-<<<<<<< HEAD
-import Echidna.Output.Source
-import Echidna.Output.Corpus
-import Echidna.RPC qualified as RPC
-import Echidna.Solidity (compileContracts, selectBuildOutput)
+import Echidna.UI.Report (ppFailWithTraces, ppTestName)
 import Echidna.Utility (includeFile, measureIO)
-import Etherscan qualified
-=======
-import Echidna.UI.Report (ppFailWithTraces, ppTestName)
-import Echidna.Utility (measureIO)
->>>>>>> 9870b1ac
 
 main :: IO ()
 main = withUtf8 $ withCP65001 $ do
@@ -143,60 +134,11 @@
 
   if isSuccessful tests then exitSuccess else exitWith (ExitFailure 1)
 
-<<<<<<< HEAD
-  where
-
-  -- | "Reverse engineer" the SolcContract and SourceCache structures for the
-  -- code fetched from the outside
-  externalSolcContract :: Addr -> Contract -> IO (Maybe (SourceCache, SolcContract))
-  externalSolcContract addr c = do
-    let runtimeCode = forceBuf $ view bytecode c
-    putStr $ "Fetching Solidity source for contract at address " <> show addr <> "... "
-    srcRet <- Etherscan.fetchContractSource addr
-    putStrLn $ if isJust srcRet then "Success!" else "Error!"
-    putStr $ "Fetching Solidity source map for contract at address " <> show addr <> "... "
-    srcmapRet <- Etherscan.fetchContractSourceMap addr
-    putStrLn $ if isJust srcmapRet then "Success!" else "Error!"
-    pure $ do
-      src <- srcRet
-      (_, srcmap) <- srcmapRet
-      let
-        files = Map.singleton 0 (show addr, UTF8.fromString src.code)
-        sourceCache = SourceCache
-          { files
-          , lines = Vector.fromList . BS.split 0xa . snd <$> files
-          , asts = mempty
-          }
-        solcContract = SolcContract
-          { runtimeCode = runtimeCode
-          , creationCode = mempty
-          , runtimeCodehash = keccak' runtimeCode
-          , creationCodehash = keccak' mempty
-          , runtimeSrcmap = mempty
-          , creationSrcmap = srcmap
-          , contractName = src.name
-          , constructorInputs = [] -- error "TODO: mkConstructor abis TODO"
-          , abiMap = mempty -- error "TODO: mkAbiMap abis"
-          , eventMap = mempty -- error "TODO: mkEventMap abis"
-          , errorMap = mempty -- error "TODO: mkErrorMap abis"
-          , storageLayout = Nothing
-          , immutableReferences = mempty
-          }
-      pure (sourceCache, solcContract)
-
-readFileIfExists :: FilePath -> IO (Maybe BS.ByteString)
-readFileIfExists path = do
-  exists <- doesFileExist path
-  if exists then Just <$> BS.readFile path else pure Nothing
-
 data CLI
   = InitCommand
   | FuzzCommand FuzzOptions
 
 data FuzzOptions = FuzzOptions
-=======
-data Options = Options
->>>>>>> 9870b1ac
   { cliFilePath         :: NE.NonEmpty FilePath
   , cliWorkers          :: Maybe Word8
   , cliServerPort       :: Maybe Word16
@@ -229,7 +171,6 @@
 cliParser = info (helper <*> versionOption <*> commands) $ fullDesc
   <> progDesc "EVM property-based testing framework"
   <> header "Echidna"
-<<<<<<< HEAD
   where
   commands = subparser $
     command "init" (info (pure InitCommand)
@@ -237,23 +178,16 @@
     <> command "fuzz" (info (FuzzCommand <$> fuzzOptions)
                (progDesc "Run fuzzing"))
 
-fuzzOptions :: Parser FuzzOptions
-fuzzOptions = FuzzOptions
-  <$> (NE.fromList <$> some (argument str (metavar "FILES"
-    <> help "Solidity files to analyze")))
-=======
-
 bool :: ReadM Bool
 bool = maybeReader (f . map toLower) where
   f "true" = Just True
   f "false" = Just False
   f _ = Nothing
 
-options :: Parser Options
-options = Options . NE.fromList
-  <$> some (argument str (metavar "FILES"
-    <> help "Solidity files to analyze"))
->>>>>>> 9870b1ac
+fuzzOptions :: Parser FuzzOptions
+fuzzOptions = FuzzOptions
+  <$> (NE.fromList <$> some (argument str (metavar "FILES"
+    <> help "Solidity files to analyze")))
   <*> optional (option auto $ long "workers"
     <> metavar "N"
     <> help "Number of workers to run")
@@ -332,18 +266,11 @@
                   ("Echidna " ++ showVersion version)
                   (long "version" <> help "Show version")
 
-<<<<<<< HEAD
 overrideConfig :: EConfig -> FuzzOptions -> IO EConfig
 overrideConfig config FuzzOptions{..} = do
-  rpcUrl <- RPC.rpcUrlEnv
-  rpcBlock <- RPC.rpcBlockEnv
-=======
-overrideConfig :: EConfig -> Options -> IO EConfig
-overrideConfig config Options{..} = do
   envRpcUrl <- Onchain.rpcUrlEnv
   envRpcBlock <- Onchain.rpcBlockEnv
   envEtherscanApiKey <- Onchain.etherscanApiKey
->>>>>>> 9870b1ac
   pure $
     config { solConf = overrideSolConf config.solConf
            , campaignConf = overrideCampaignConf config.campaignConf
@@ -389,13 +316,9 @@
       , contractAddr = fromMaybe solConf.contractAddr cliContractAddr
       , testMode = maybe solConf.testMode validateTestMode cliTestMode
       , allContracts = cliAllContracts || solConf.allContracts
-<<<<<<< HEAD
-      }
-=======
       }
 
 printProjectName :: Maybe Text -> IO ()
 printProjectName (Just name) = putStrLn $
     "This is Echidna " <> showVersion version <> " running on project `" <> T.unpack name <> "`"
-printProjectName Nothing = pure ()
->>>>>>> 9870b1ac
+printProjectName Nothing = pure ()