--- conflicted
+++ resolved
@@ -102,7 +102,6 @@
         corpus <- readIORef env.corpusRef
         saveTxs env (dir </> "coverage") (snd <$> Set.toList corpus)
 
-<<<<<<< HEAD
       let isLargeOrSolved Solved = True
           isLargeOrSolved (Large _) = True
           isLargeOrSolved _ = False
@@ -121,14 +120,7 @@
             _ -> pure ()
 
       -- TODO: We use the corpus dir to save coverage reports which is confusing.
-      -- Add config option to pass dir for saving coverage report and decouple it
-      -- from corpusDir.
-      unless (null cfg.campaignConf.coverageFormats) $ measureIO cfg.solConf.quiet "Saving coverage" $ do
-        -- We need runId to have a unique directory to save files under so they
-        -- don't collide with the next runs. We use the current time for this
-        -- as it orders the runs chronologically.
-        runId <- fromIntegral . systemSeconds <$> getSystemTime
-=======
+
   -- save coverage reports
   let coverageDir = cfg.campaignConf.coverageDir <|> cfg.campaignConf.corpusDir
   case coverageDir of
@@ -138,7 +130,6 @@
       -- don't collide with the next runs. We use the current time for this
       -- as it orders the runs chronologically.
       runId <- fromIntegral . systemSeconds <$> getSystemTime
->>>>>>> d41a749b
 
       Onchain.saveCoverageReport env runId
 
