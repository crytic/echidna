{-# LANGUAGE LambdaCase, FlexibleContexts, TemplateHaskell, TupleSections #-}

module Main where

import System.IO               (hPrint, stderr)
import Control.Concurrent.MVar (MVar, newMVar, readMVar, swapMVar)
import Control.Lens
import Control.Monad           (forM, forM_, replicateM_)
import Control.Monad.Catch     (MonadThrow(..))
import Control.Monad.Identity  (Identity(..))
import Control.Monad.Reader    (runReaderT)
import Data.List               ((\\), foldl')
import Data.Semigroup          ((<>))
import Data.Set                (unions)
import Data.Text               (Text, unpack, pack)
import Data.Yaml
import EVM                     (VM)
import EVM.Types               (Addr)

import qualified Data.ByteString as BS
import qualified Data.Text as T

import Hedgehog hiding (checkParallel, Property)
import Hedgehog.Internal.Property (GroupName(..), PropertyName(..), TestLimit(..))

import Echidna.ABI
import Echidna.Config
import Echidna.Coverage
import Echidna.Exec
import Echidna.Property
import Echidna.Solidity

import Options.Applicative hiding (Parser, argument)
import Options.Applicative as O

warn :: Show a => a -> IO ()
warn = hPrint stderr

-- Cmd line parser
-- {{{

data Options = Options
  { filePath         :: FilePath
  , configFilepath   :: FilePath
  , selectedContract :: Maybe String
  }
  

options :: O.Parser Options
options = Options
      <$> O.argument str
          ( metavar "FILE"
         <> help "Solidity file to analyze" )
      <*> O.argument str
          ( metavar "CONFIG"
         <> help "Config file" )
      <*> optional ( O.argument str
          ( metavar "CONTRACT"
         <> help "Contract inside of file to analyze" ))


opts :: ParserInfo Options
opts = info (options <**> helper)
  ( fullDesc
  <> progDesc "Fuzzing/property based testing of EVM code"
  <> header "Echidna - Ethereum fuzz testing framework" )

-- }}}
-- Types & instances
-- {{{

data Sender = Sender {
    _address   :: Addr
  , _name      :: String
  } deriving Show

data Property = Property {
    _function :: Text
  , _return   :: PropertyType
  } deriving Show

data PerPropConf = PerPropConf {
    _testLimit' :: Int
  , _range'     :: Int
  , _sender     :: [Sender]
  , _properties :: [Property]
  } deriving Show

makeLenses ''Sender
makeLenses ''Property
makeLenses ''PerPropConf

instance FromJSON Sender where
  parseJSON (Object v) = Sender <$> v .: "address" <*> v.: "name"
  parseJSON _ = mempty

instance FromJSON Property where
  parseJSON (Object v) = Property <$> fmap (T.takeWhile (/= '(')) (v .: "name")
                                  <*> v .: "return"
  parseJSON _ = mempty

instance FromJSON PerPropConf where
  parseJSON (Object v) = PerPropConf
    <$> v .: "testLimit"
    <*> v .: "range"
    <*> v .: "sender"
    <*> v .: "properties"
  parseJSON _ = mempty

-- }}}
-- Selecting a proper sender
-- {{{

selectSender :: String -> [Sender] -> Addr
selectSender n ss = view address (f $ filter (\s -> (view name s) == n) ss)
                    where f []  = error ("Undefined sender " ++ n)
                          f [x] = x
                          f _   = error ("Multiple definitions of sender " ++ n)


-- }}}
-- Parsing a config
-- {{{

readConf :: FilePath -> IO (Maybe (Config, [Property]))
readConf f = decodeEither <$> BS.readFile f >>= \case
  Left e -> putStrLn ("couldn't parse config, " ++ e) >> pure Nothing
<<<<<<< HEAD
  Right (PerPropConf t r s p) -> pure . Just . (,p) $
    defaultConfig & addrList ?~ (view address <$> s) & range .~ r & testLimit .~ (TestLimit t) & epochs .~ 1 & outputJson .~ True
=======
  Right (PerPropConf t s p) -> pure . Just . (,p) $
    defaultConfig -- & contractAddr .~ (selectSender "owner" s)
                  & addrList ?~ (view address <$> s)
                  & range .~ t
                  & Echidna.Config.sender .~ (selectSender "attacker" s)
                  & epochs .~ 1
                  & outputJson .~ True
>>>>>>> bef9efe6

group :: String
      -> Config
      -> [SolSignature]
      -> VM
      -> [(Property, [SolCall], MVar [CoverageInfo])]
      -> Group
group n c a v ps = Group (GroupName n) $ map prop ps where
  prop (Property f r, cov, mvar) = ( PropertyName $ show f
                                   , useConfig (ePropertySeqCoverage cov mvar (flip (checkTest r) f) a v))

  useConfig = runIdentity . (`runReaderT` c)

-- }}}
-- Main
-- {{{

main :: IO ()
main = do
  (Options file configFile contract) <- execParser opts
  readConf configFile >>= \case
    Nothing        -> pure ()
    (Just (c, ps)) -> do
      if null ps then throwM NoTests else pure ()
      (v,a,t) <- runReaderT (loadSolidity file (pack <$> contract)) c
      let abi = t ++ map fst a
      forM_ ((view function <$> ps) \\ abi) $ \p ->
        warn $ "Warning: property " ++ unpack p ++ " not found in ABI"
      tests <- mapM ((<$> newMVar []) . (,)) [ p | p <- ps, p ^. function `elem` abi ]
      replicateM_ (c ^. epochs) $ do
        xs <- forM tests $ \(p,mvar) -> swapMVar mvar [] <&> (p,, mvar) . getCover
        checkParallelJson $ group file c a v xs

      ls <- mapM (readMVar . snd) tests
      let ci = foldl' (\acc xs -> unions (acc : map snd xs)) mempty ls
      putStrLn $ getCoverageReport ci
      
-- }}}
      
-- }}}
<|MERGE_RESOLUTION|>--- conflicted
+++ resolved
@@ -82,8 +82,9 @@
 data PerPropConf = PerPropConf {
     _testLimit' :: Int
   , _range'     :: Int
-  , _sender     :: [Sender]
-  , _properties :: [Property]
+  , _sender'    :: [Sender]
+  , _solcArgs'  :: Maybe String
+  , _properties':: [Property]
   } deriving Show
 
 makeLenses ''Sender
@@ -104,6 +105,7 @@
     <$> v .: "testLimit"
     <*> v .: "range"
     <*> v .: "sender"
+    <*> v .: "solcArgs" 
     <*> v .: "properties"
   parseJSON _ = mempty
 
@@ -125,18 +127,15 @@
 readConf :: FilePath -> IO (Maybe (Config, [Property]))
 readConf f = decodeEither <$> BS.readFile f >>= \case
   Left e -> putStrLn ("couldn't parse config, " ++ e) >> pure Nothing
-<<<<<<< HEAD
-  Right (PerPropConf t r s p) -> pure . Just . (,p) $
-    defaultConfig & addrList ?~ (view address <$> s) & range .~ r & testLimit .~ (TestLimit t) & epochs .~ 1 & outputJson .~ True
-=======
-  Right (PerPropConf t s p) -> pure . Just . (,p) $
+  Right (PerPropConf t r s a p) -> pure . Just . (,p) $
     defaultConfig -- & contractAddr .~ (selectSender "owner" s)
                   & addrList ?~ (view address <$> s)
-                  & range .~ t
-                  & Echidna.Config.sender .~ (selectSender "attacker" s)
+                  & range .~ r
+                  & testLimit .~ (TestLimit t) 
+                  & sender .~ (selectSender "attacker" s)
                   & epochs .~ 1
+                  & solcArgs .~ a
                   & outputJson .~ True
->>>>>>> bef9efe6
 
 group :: String
       -> Config
