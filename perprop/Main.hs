{-# LANGUAGE LambdaCase, FlexibleContexts, TemplateHaskell, TupleSections #-}

module Main where

import System.IO               (hPrint, stderr)
import Control.Concurrent.MVar (MVar, newMVar, readMVar, swapMVar)
import Control.Lens
import Control.Monad           (forM, forM_, replicateM_)
import Control.Monad.Catch     (MonadThrow(..))
import Control.Monad.Identity  (Identity(..))
import Control.Monad.Reader    (runReaderT)
import Control.Monad.IO.Class  (liftIO)
import Data.List               ((\\), foldl')
import Data.Semigroup          ((<>))
import Data.Set                (unions)
import Data.Text               (Text, unpack, pack)
import Data.Yaml
import EVM                     (VM)
import EVM.Types               (Addr)

import qualified Data.ByteString as BS
import qualified Data.Text as T

<<<<<<< HEAD
--import Hedgehog hiding (checkParallel, Property)
--import Hedgehog.Internal.Property (GroupName(..), PropertyName(..))
=======
import Hedgehog hiding (checkParallel, Property)
import Hedgehog.Internal.Property (GroupName(..), PropertyName(..), TestLimit(..))
>>>>>>> 255e3657

import Echidna.ABI
import Echidna.Config
--import Echidna.Coverage
import Echidna.Exec
import Echidna.Property
import Echidna.Solidity

import Options.Applicative hiding (Parser, argument)
import Options.Applicative as O

warn :: Show a => a -> IO ()
warn = hPrint stderr

-- Cmd line parser
-- {{{

data Options = Options
  { filePath         :: FilePath
  , configFilepath   :: FilePath
  , selectedContract :: Maybe String
  }
  

options :: O.Parser Options
options = Options
      <$> O.argument str
          ( metavar "FILE"
         <> help "Solidity file to analyze" )
      <*> O.argument str
          ( metavar "CONFIG"
         <> help "Config file" )
      <*> optional ( O.argument str
          ( metavar "CONTRACT"
         <> help "Contract inside of file to analyze" ))


opts :: ParserInfo Options
opts = info (options <**> helper)
  ( fullDesc
  <> progDesc "Fuzzing/property based testing of EVM code"
  <> header "Echidna - Ethereum fuzz testing framework" )

-- }}}
-- Types & instances
-- {{{

data Sender = Sender {
    _address   :: Addr
  , _name      :: String
  } deriving Show

data Property = Property {
    _function :: Text
  , _return   :: PropertyType
  } deriving Show

data PerPropConf = PerPropConf {
    _testLimit' :: Int
  , _range'     :: Int
  , _sender'    :: [Sender]
  , _solcArgs'  :: Maybe String
  , _properties':: [Property]
  } deriving Show

makeLenses ''Sender
makeLenses ''Property
makeLenses ''PerPropConf

instance FromJSON Sender where
  parseJSON (Object v) = Sender <$> v .: "address" <*> v.: "name"
  parseJSON _ = mempty

instance FromJSON Property where
  parseJSON (Object v) = Property <$> fmap (T.takeWhile (/= '(')) (v .: "name")
                                  <*> v .: "return"
  parseJSON _ = mempty

instance FromJSON PerPropConf where
  parseJSON (Object v) = PerPropConf
    <$> v .: "testLimit"
    <*> v .: "range"
    <*> v .: "sender"
    <*> v .: "solcArgs" 
    <*> v .: "properties"
  parseJSON _ = mempty

-- }}}
-- Selecting a proper sender
-- {{{

selectSender :: String -> [Sender] -> Addr
selectSender n ss = view address (f $ filter (\s -> (view name s) == n) ss)
                    where f []  = error ("Undefined sender " ++ n)
                          f [x] = x
                          f _   = error ("Multiple definitions of sender " ++ n)


-- }}}
-- Parsing a config
-- {{{

readConf :: FilePath -> IO (Maybe (Config, [Property]))
readConf f = decodeEither <$> BS.readFile f >>= \case
  Left e -> putStrLn ("couldn't parse config, " ++ e) >> pure Nothing
  Right (PerPropConf t r s a p) -> pure . Just . (,p) $
    defaultConfig -- & contractAddr .~ (selectSender "owner" s)
                  & addrList ?~ (view address <$> s)
                  & range .~ r
                  & testLimit .~ (TestLimit t) 
                  & sender .~ (selectSender "attacker" s)
                  & epochs .~ 1
                  & solcArgs .~ a
                  & outputJson .~ True

makeProperty :: Property -> (Text, VM -> Bool)
makeProperty (Property f r) = (f, flip (checkTest r) f)

-- }}}
-- Main
-- {{{

main :: IO ()
main = do
  (Options file configFile contract) <- execParser opts
  readConf configFile >>= \case
    Nothing        -> pure ()
    (Just (c, ps)) -> do
      if null ps then throwM NoTests else pure ()
      (v,a,t) <- runReaderT (loadSolidity file (pack <$> contract)) c
      let abi = t ++ map fst a
      forM_ ((view function <$> ps) \\ abi) $ \p ->
        warn $ "Warning: property " ++ unpack p ++ " not found in ABI"
      let ts =  [ p | p <- ps, p ^. function `elem` abi ]
      liftIO $ ePropertySeq (map makeProperty ts) a v c<|MERGE_RESOLUTION|>--- conflicted
+++ resolved
@@ -3,16 +3,13 @@
 module Main where
 
 import System.IO               (hPrint, stderr)
-import Control.Concurrent.MVar (MVar, newMVar, readMVar, swapMVar)
 import Control.Lens
-import Control.Monad           (forM, forM_, replicateM_)
+import Control.Monad           (forM_)
 import Control.Monad.Catch     (MonadThrow(..))
-import Control.Monad.Identity  (Identity(..))
 import Control.Monad.Reader    (runReaderT)
 import Control.Monad.IO.Class  (liftIO)
-import Data.List               ((\\), foldl')
+import Data.List               ((\\))
 import Data.Semigroup          ((<>))
-import Data.Set                (unions)
 import Data.Text               (Text, unpack, pack)
 import Data.Yaml
 import EVM                     (VM)
@@ -21,15 +18,6 @@
 import qualified Data.ByteString as BS
 import qualified Data.Text as T
 
-<<<<<<< HEAD
---import Hedgehog hiding (checkParallel, Property)
---import Hedgehog.Internal.Property (GroupName(..), PropertyName(..))
-=======
-import Hedgehog hiding (checkParallel, Property)
-import Hedgehog.Internal.Property (GroupName(..), PropertyName(..), TestLimit(..))
->>>>>>> 255e3657
-
-import Echidna.ABI
 import Echidna.Config
 --import Echidna.Coverage
 import Echidna.Exec
@@ -137,8 +125,8 @@
     defaultConfig -- & contractAddr .~ (selectSender "owner" s)
                   & addrList ?~ (view address <$> s)
                   & range .~ r
-                  & testLimit .~ (TestLimit t) 
-                  & sender .~ (selectSender "attacker" s)
+                  & testLimit .~ t 
+                  & sender .~ [(selectSender "attacker" s)]
                   & epochs .~ 1
                   & solcArgs .~ a
                   & outputJson .~ True
