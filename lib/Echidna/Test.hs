{-# LANGUAGE FlexibleContexts #-}

module Echidna.Test where

import Prelude hiding (Word)

import Control.Lens
import Control.Monad ((<=<), ap)
import Control.Monad.Catch (MonadThrow)
import Control.Monad.Random.Strict (MonadRandom, getRandomR, uniform, uniformMay)
import Control.Monad.Reader.Class (MonadReader, asks)
import Control.Monad.State.Strict (MonadState(get, put), gets)
import Data.Bool (bool)
import Data.Foldable (traverse_)
import Data.Has (Has(..))
import Data.Maybe (fromMaybe)
import Data.Text (Text)
--import EVM (Error(..), VMResult(..), VM, calldata, result, state)
import EVM
import EVM.ABI (AbiValue(..), abiCalldata, encodeAbiValue)
import EVM.Types (Addr)

import qualified Data.ByteString as BS
import qualified Data.Text as T

import Echidna.ABI
import Echidna.Exec
import Echidna.Solidity
import Echidna.Transaction
import Echidna.Types.Buffer (viewBuffer)
import Echidna.Types.Tx (TxCall(..), Tx(..), TxConf, propGas, src)
import Echidna.Events   (EventMap, extractEvents)

-- | Configuration for evaluating Echidna tests.
data TestConf = TestConf { classifier :: Text -> VM -> Bool
                           -- ^ Given a VM state and test name, check if a test just passed (typically
                           -- examining '_result'.)
                         , testSender :: Addr -> Addr
                           -- ^ Given the address of a test, return the address to send test evaluation
                           -- transactions from.
                         }

-- | Possible responses to a call to an Echidna test: @true@, @false@, @REVERT@, and ???.
data CallRes = ResFalse | ResTrue | ResRevert | ResOther deriving (Eq, Show)

-- | Given a 'VMResult', classify it assuming it was the result of a call to an Echidna test.
classifyRes :: VMResult -> CallRes
classifyRes (VMSuccess b) | viewBuffer b == Just (encodeAbiValue (AbiBool True))  = ResTrue
                          | viewBuffer b == Just (encodeAbiValue (AbiBool False)) = ResFalse
                          | otherwise                                             = ResOther

classifyRes Reversion = ResRevert
classifyRes _ = ResOther

-- | Given a 'SolTest', evaluate it and see if it currently passes.
checkETest :: (MonadReader x m, Has TestConf x, Has TxConf x, MonadState y m, Has VM y, MonadThrow m)
           => EventMap -> SolTest -> m Bool
checkETest em t = do
  TestConf p s <- asks getter
  g <- view (hasLens . propGas)
  st <- get -- save EVM state
  -- To check these tests, we're going to need a couple auxilary functions:
  --   * matchR[eturn] checks if we just tried to exec 0xfe, which means we failed an assert
  --   * matchC[alldata] checks if we just executed the function we thought we did, based on calldata
  let matchR (Just (VMFailure (UnrecognizedOpcode 0xfe))) = False
      matchR _                                            = True
      matchC sig b = case viewBuffer b of
        Just cd -> not . BS.isPrefixOf (BS.take 4 (abiCalldata (encodeSig sig) mempty)) $ cd
        Nothing -> False
  res <- case t of
    -- If our test is a regular user-defined test, we exec it and check the result
    Left  (f, a) -> do
      sd <- hasSelfdestructed a
      _  <- execTx (Tx (SolCall (f, [])) (s a) a g 0 0 (0, 0)) 
      b  <- gets (p f . getter)
      return $ not sd && b
    -- If our test is an auto-generated assertion test, we check if we failed an assert on that fn
<<<<<<< HEAD
    Right sig    -> do
      vm' <- use hasLens
      b1 <- fmap matchR       (use $ hasLens . result)
      b2 <- fmap (matchC sig) (use $ hasLens . state . calldata)
      let es = extractEvents em vm'
      let b3 = null es || not (any (T.isPrefixOf "AssertionFailed(") es)
      return $ b2 || (b1 && b3)
  put st -- restore EVM state
=======
    Right sig    -> (||) <$> fmap matchR       (use $ hasLens . result)
                         <*> fmap (matchC sig) (use $ hasLens . state . calldata . _1)
  put vm -- restore EVM state
>>>>>>> fc97808e
  pure res


hasSelfdestructed :: (MonadState y m, Has VM y) => Addr -> m Bool
hasSelfdestructed a = do
  sd <- use $ hasLens . tx . substate . selfdestructs
  return (a `elem` sd)


-- | Given a call sequence that solves some Echidna test, try to randomly generate a smaller one that
-- still solves that test.
shrinkSeq :: ( MonadRandom m, MonadReader x m, MonadThrow m
             , Has SolConf x, Has TestConf x, Has TxConf x, MonadState y m, Has VM y)
          => m Bool -> [Tx] -> m [Tx]
shrinkSeq f xs = sequence [shorten, shrunk] >>= uniform >>= ap (fmap . flip bool xs) check where
  check xs' = do {og <- get; res <- traverse_ execTx xs' >> f; put og; pure res}
  shrinkSender x = do
    l <- view (hasLens . sender)
    case ifind (const (== x ^. src)) l of
      Nothing     -> pure x
      Just (i, _) -> flip (set src) x . fromMaybe (x ^. src) <$> uniformMay (l ^.. folded . indices (< i))
  shrunk = mapM (shrinkSender <=< shrinkTx) xs
  shorten = (\i -> take i xs ++ drop (i + 1) xs) <$> getRandomR (0, length xs)<|MERGE_RESOLUTION|>--- conflicted
+++ resolved
@@ -9,13 +9,12 @@
 import Control.Monad.Catch (MonadThrow)
 import Control.Monad.Random.Strict (MonadRandom, getRandomR, uniform, uniformMay)
 import Control.Monad.Reader.Class (MonadReader, asks)
-import Control.Monad.State.Strict (MonadState(get, put), gets)
+import Control.Monad.State.Strict (MonadState(get, put), gets, when)
 import Data.Bool (bool)
 import Data.Foldable (traverse_)
 import Data.Has (Has(..))
 import Data.Maybe (fromMaybe)
 import Data.Text (Text)
---import EVM (Error(..), VMResult(..), VM, calldata, result, state)
 import EVM
 import EVM.ABI (AbiValue(..), abiCalldata, encodeAbiValue)
 import EVM.Types (Addr)
@@ -75,28 +74,15 @@
       b  <- gets (p f . getter)
       return $ not sd && b
     -- If our test is an auto-generated assertion test, we check if we failed an assert on that fn
-<<<<<<< HEAD
     Right sig    -> do
       vm' <- use hasLens
       b1 <- fmap matchR       (use $ hasLens . result)
-      b2 <- fmap (matchC sig) (use $ hasLens . state . calldata)
+      b2 <- fmap (matchC sig) (use $ hasLens . state . calldata . _1)
       let es = extractEvents em vm'
       let b3 = null es || not (any (T.isPrefixOf "AssertionFailed(") es)
       return $ b2 || (b1 && b3)
   put st -- restore EVM state
-=======
-    Right sig    -> (||) <$> fmap matchR       (use $ hasLens . result)
-                         <*> fmap (matchC sig) (use $ hasLens . state . calldata . _1)
-  put vm -- restore EVM state
->>>>>>> fc97808e
   pure res
-
-
-hasSelfdestructed :: (MonadState y m, Has VM y) => Addr -> m Bool
-hasSelfdestructed a = do
-  sd <- use $ hasLens . tx . substate . selfdestructs
-  return (a `elem` sd)
-
 
 -- | Given a call sequence that solves some Echidna test, try to randomly generate a smaller one that
 -- still solves that test.
