{-# LANGUAGE DataKinds #-}
{-# LANGUAGE FlexibleContexts #-}
{-# LANGUAGE PatternSynonyms #-}
{-# LANGUAGE Rank2Types #-}
{-# LANGUAGE ScopedTypeVariables #-}
{-# LANGUAGE ViewPatterns #-}

module Echidna.Exec where

import Control.Lens
import Control.Monad.Catch (Exception, MonadThrow(..))
import Control.Monad.State.Strict (MonadState, execState)
import Data.Has (Has(..))
<<<<<<< HEAD
import Data.Maybe (fromMaybe, fromJust)
import Data.Map.Strict (Map)
import Data.Set (Set)
=======
import Data.Maybe (fromMaybe)
>>>>>>> 185ee196
import EVM
import EVM.Op (Op(..))
import EVM.Exec (exec, vmForEthrunCreation)
import EVM.Types (Buffer(..))
import EVM.Symbolic (litWord)

import qualified Data.ByteString as BS
import qualified Data.Map as M
import qualified Data.Set as S

import Echidna.Transaction
import Echidna.Types.Coverage (CoverageMap)
import Echidna.Types.Tx (TxCall(..), Tx, TxResult(..), call, dst, initialTimestamp, initialBlockNumber)

import Echidna.Types.Signature (getBytecodeMetadata)
import Echidna.Events (emptyEvents)

-- | Broad categories of execution failures: reversions, illegal operations, and ???.
data ErrorClass = RevertE | IllegalE | UnknownE

-- | Given an execution error, classify it. Mostly useful for nice @pattern@s ('Reversion', 'Illegal').
classifyError :: Error -> ErrorClass
classifyError (OutOfGas _ _)         = RevertE
classifyError (Revert _)             = RevertE
classifyError (UnrecognizedOpcode _) = RevertE
classifyError (Query _)              = RevertE
classifyError StackLimitExceeded     = RevertE
classifyError StackUnderrun          = IllegalE
classifyError BadJumpDestination     = IllegalE
classifyError IllegalOverflow        = IllegalE
classifyError _                      = UnknownE

-- | Matches execution errors that just cause a reversion.
pattern Reversion :: VMResult
pattern Reversion <- VMFailure (classifyError -> RevertE)

-- | Matches execution errors caused by illegal behavior.
pattern Illegal :: VMResult
pattern Illegal <- VMFailure (classifyError -> IllegalE)

-- | We throw this when our execution fails due to something other than reversion.
data ExecException = IllegalExec Error | UnknownFailure Error

instance Show ExecException where
  show (IllegalExec e) = "VM attempted an illegal operation: " ++ show e
  show (UnknownFailure e) = "VM failed for unhandled reason, " ++ show e
    ++ ". This shouldn't happen. Please file a ticket with this error message and steps to reproduce!"

instance Exception ExecException

-- | Given an execution error, throw the appropriate exception.
vmExcept :: MonadThrow m => Error -> m ()
vmExcept e = throwM $ case VMFailure e of {Illegal -> IllegalExec e; _ -> UnknownFailure e}

-- | Given an error handler, an execution function, and a transaction, execute that transaction
-- using the given execution strategy, handling errors with the given handler.
execTxWith :: (MonadState x m, Has VM x) => (Error -> m ()) -> m VMResult -> Tx -> m (VMResult, Int)
execTxWith h m t = do
  sd <- hasSelfdestructed (t ^. dst)
  if sd then pure (VMFailure (Revert ""), 0)
  else do 
    hasLens . traces .= emptyEvents 
    (og :: VM) <- use hasLens
    setupTx t
    gasIn <- use $ hasLens . state . gas
    res <- m
    gasOut <- use $ hasLens . state . gas
    cd <- use $ hasLens . state . calldata
    case (res, t ^. call) of
      (f@Reversion, _) -> do
        hasLens .= og
        hasLens . state . calldata .= cd
        hasLens . result ?= f
      (VMFailure x, _) -> h x
      (VMSuccess (ConcreteBuffer bc), SolCreate _) ->
        (hasLens %=) . execState $ do
          env . contracts . at (t ^. dst) . _Just . contractcode .= InitCode ""
          replaceCodeOfSelf (RuntimeCode bc)
          loadContract (t ^. dst)
      _ -> pure ()
    pure (res, fromIntegral (gasIn - gasOut))

-- | Execute a transaction "as normal".
execTx :: (MonadState x m, Has VM x, MonadThrow m) => Tx -> m (VMResult, Int)
execTx = execTxWith vmExcept $ liftSH exec

<<<<<<< HEAD
-- Program Counter directly obtained from the EVM
type PC = Int
-- Index per operation in the source code, obtained from the source mapping 
type OpIx = Int
-- Stack size from the EVM
type FrameCount = Int

-- Map with the coverage information needed for fuzzing and source code printing 
type CoverageMap = Map BS.ByteString (Set (PC, OpIx, FrameCount, TxResult))

=======
>>>>>>> 185ee196
-- | Given a way of capturing coverage info, execute while doing so once per instruction.
usingCoverage :: (MonadState x m, Has VM x) => m () -> m VMResult
usingCoverage cov = maybe (cov >> liftSH exec1 >> usingCoverage cov) pure =<< use (hasLens . result)

<<<<<<< HEAD
-- | Given good point coverage, count unique points.
coveragePoints :: CoverageMap -> Int
coveragePoints = sum . fmap S.size

-- | Given good point coverage, count the number of unique points but
-- only considering the different instruction PCs (discarding the rest of the fields).
-- This is useful to report a coverage measure to the user
scoveragePoints :: CoverageMap -> Int
scoveragePoints = sum . fmap (S.size . S.map (view _1))

=======
>>>>>>> 185ee196
-- | Capture the current PC and bytecode (without metadata). This should identify instructions uniquely.
pointCoverage :: (MonadState x m, Has VM x) => Lens' x CoverageMap -> m ()
pointCoverage l = do
  v <- use hasLens
<<<<<<< HEAD
  l %= M.insertWith (const . S.insert $ (v ^. state . pc, fromJust $ vmOpIx v, length $ v ^. frames , Success))
=======
  l %= M.insertWith (const . S.insert $ (v ^. state . pc, fromMaybe 0 $ vmOpIx v, Success))
>>>>>>> 185ee196
                    (fromMaybe (error "no contract information on coverage") $ h v)
                    mempty
  where
    h v = getBytecodeMetadata <$>
            v ^? env . contracts . at (v ^. state . contract) . _Just . bytecode

traceCoverage :: (MonadState x m, Has VM x, Has [Op] x) => m ()
traceCoverage = do
  v <- use hasLens
  let c = v ^. state . code
  hasLens <>= [readOp (BS.index c $ v ^. state . pc) c]

initialVM :: VM
initialVM = vmForEthrunCreation mempty & block . timestamp .~ litWord initialTimestamp
                                       & block . number .~ initialBlockNumber
                                       & env . contracts .~ mempty       -- fixes weird nonce issues<|MERGE_RESOLUTION|>--- conflicted
+++ resolved
@@ -11,13 +11,7 @@
 import Control.Monad.Catch (Exception, MonadThrow(..))
 import Control.Monad.State.Strict (MonadState, execState)
 import Data.Has (Has(..))
-<<<<<<< HEAD
-import Data.Maybe (fromMaybe, fromJust)
-import Data.Map.Strict (Map)
-import Data.Set (Set)
-=======
 import Data.Maybe (fromMaybe)
->>>>>>> 185ee196
 import EVM
 import EVM.Op (Op(..))
 import EVM.Exec (exec, vmForEthrunCreation)
@@ -104,45 +98,15 @@
 execTx :: (MonadState x m, Has VM x, MonadThrow m) => Tx -> m (VMResult, Int)
 execTx = execTxWith vmExcept $ liftSH exec
 
-<<<<<<< HEAD
--- Program Counter directly obtained from the EVM
-type PC = Int
--- Index per operation in the source code, obtained from the source mapping 
-type OpIx = Int
--- Stack size from the EVM
-type FrameCount = Int
-
--- Map with the coverage information needed for fuzzing and source code printing 
-type CoverageMap = Map BS.ByteString (Set (PC, OpIx, FrameCount, TxResult))
-
-=======
->>>>>>> 185ee196
 -- | Given a way of capturing coverage info, execute while doing so once per instruction.
 usingCoverage :: (MonadState x m, Has VM x) => m () -> m VMResult
 usingCoverage cov = maybe (cov >> liftSH exec1 >> usingCoverage cov) pure =<< use (hasLens . result)
 
-<<<<<<< HEAD
--- | Given good point coverage, count unique points.
-coveragePoints :: CoverageMap -> Int
-coveragePoints = sum . fmap S.size
-
--- | Given good point coverage, count the number of unique points but
--- only considering the different instruction PCs (discarding the rest of the fields).
--- This is useful to report a coverage measure to the user
-scoveragePoints :: CoverageMap -> Int
-scoveragePoints = sum . fmap (S.size . S.map (view _1))
-
-=======
->>>>>>> 185ee196
 -- | Capture the current PC and bytecode (without metadata). This should identify instructions uniquely.
 pointCoverage :: (MonadState x m, Has VM x) => Lens' x CoverageMap -> m ()
 pointCoverage l = do
   v <- use hasLens
-<<<<<<< HEAD
-  l %= M.insertWith (const . S.insert $ (v ^. state . pc, fromJust $ vmOpIx v, length $ v ^. frames , Success))
-=======
-  l %= M.insertWith (const . S.insert $ (v ^. state . pc, fromMaybe 0 $ vmOpIx v, Success))
->>>>>>> 185ee196
+  l %= M.insertWith (const . S.insert $ (v ^. state . pc, fromMaybe 0 $ vmOpIx v, length $ v ^. frames, Success))
                     (fromMaybe (error "no contract information on coverage") $ h v)
                     mempty
   where
