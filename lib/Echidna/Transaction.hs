--- conflicted
+++ resolved
@@ -5,7 +5,7 @@
 
 import Control.Monad (join, when, zipWithM)
 import Control.Monad.IO.Class (MonadIO, liftIO)
-import Control.Monad.Random.Strict (MonadRandom, getRandom, getRandomR, uniform)
+import Control.Monad.Random.Strict (MonadRandom, getRandomR, uniform)
 import Control.Monad.Reader (MonadReader, ask)
 import Control.Monad.State.Strict (MonadState, gets, modify', execState)
 import Data.ByteString qualified as BS
@@ -14,7 +14,6 @@
 import Data.Maybe (catMaybes)
 import Data.Set (Set)
 import Data.Set qualified as Set
-import qualified Data.Text as T
 import Data.Vector qualified as V
 import Optics.Core
 import Optics.State.Operators
@@ -68,31 +67,10 @@
   env <- ask
   let txConf = env.cfg.txConf
   genDict <- gets (.genDict)
-  prioritized <- gets (.prioritizedFunctions)
-  let prioritizedTxt = map T.pack prioritized
   sigMap <- getSignatures world.highSignatureMap world.lowSignatureMap
   sender <- rElem' world.senders
   contractAList <- liftIO $ mapM (toContractA env sigMap) (toList deployedContracts)
   let allContracts = catMaybes contractAList
-<<<<<<< HEAD
-  (dstAddr, dstAbis) <- if null prioritizedTxt
-    then rElem' $ Set.fromList allContracts
-    else do
-      let isPrioritized n = any (`T.isInfixOf` n) prioritizedTxt
-      let prioritizedContracts = filter (\(_, sigs) -> any (\(n,_) -> isPrioritized n) sigs) allContracts
-      usePrioritized <- (<= (0.9 :: Double)) <$> getRandom
-      if usePrioritized && not (null prioritizedContracts)
-        then do
-           (addr, sigs) <- rElem' $ Set.fromList prioritizedContracts
-           -- Filter sigs to only prioritized ones
-           let pSigs = NE.filter (\(n, _) -> isPrioritized n) sigs
-           case NE.nonEmpty pSigs of
-             Just pSigsNE -> pure (addr, pSigsNE)
-             Nothing -> pure (addr, sigs) -- Should not happen
-        else rElem' $ Set.fromList allContracts
-
-  solCall <- genInteractionsM genDict dstAbis
-=======
 
   (addr, sigs) <- rElem' $ Set.fromList allContracts
   solCall <- genInteractionsM genDict sigs
@@ -151,7 +129,6 @@
        vals <- zipWithM genArg pArgs types
        pure (addr, (name, vals))
 
->>>>>>> 44edaac9
   value <- genValue txConf.maxValue genDict.dictValues world.payableSigs solCall
   ts <- (,) <$> genDelay txConf.maxTimeDelay genDict.dictValues
             <*> genDelay txConf.maxBlockDelay genDict.dictValues
