{-# LANGUAGE LambdaCase #-}
{-# LANGUAGE MultiParamTypeClasses #-}
{-# LANGUAGE FlexibleContexts #-}
{-# LANGUAGE FlexibleInstances #-}
{-# LANGUAGE ScopedTypeVariables #-}
{-# LANGUAGE TemplateHaskell #-}
{-# LANGUAGE TupleSections #-}
{-# LANGUAGE ViewPatterns #-}

module Echidna.Transaction where

import Prelude hiding (Word)

import Control.Lens
import Control.Monad (join, liftM2, liftM3, liftM5)
import Control.Monad.Catch (MonadThrow)
import Control.Monad.Random.Strict (MonadRandom, getRandomR)
import Control.Monad.Reader.Class (MonadReader)
import Control.Monad.State.Strict (MonadState, State, evalStateT, runState)
import Data.Aeson (ToJSON(..), object)
import Data.ByteString (ByteString)
import Data.Either (either, lefts)
import Data.Has (Has(..))
import Data.List (intercalate)
import Data.Set (Set)
import EVM
import EVM.Concrete (Word(..), w256)
import EVM.Types (Addr)

import qualified Control.Monad.State.Strict as S (state)
import qualified Data.Set as S
import qualified Data.Text as T
import qualified Data.Vector as V

import Echidna.ABI
import Echidna.ABIv2

-- | A transaction is either a @CREATE@ or a regular call with an origin, destination, and value.
-- Note: I currently don't model nonces or signatures here.
<<<<<<< HEAD
data Tx2 = Tx2 { _call2  :: Either SolCall2 ByteString -- | Either a call or code for a @CREATE@
               , _src2   :: Addr                       -- | Origin
               , _dst2   :: Addr                       -- | Destination
               , _gas2'  :: Word                       -- | Gas
               , _value2 :: Word                       -- | Value
               } deriving (Eq, Ord, Show)
=======
data Tx = Tx { _call  :: Either SolCall ByteString -- | Either a call or code for a @CREATE@
             , _src   :: Addr                      -- | Origin
             , _dst   :: Addr                      -- | Destination
             , _gas'  :: Word                      -- | Gas
             , _value :: Word                      -- | Value
             , _delay :: (Word, Word)              -- | (Time, # of blocks since last call)
             } deriving (Eq, Ord, Show)
>>>>>>> 4ecc4e5c

makeLenses ''Tx2

data TxConf = TxConf { _propGas       :: Word
                     -- ^ Gas to use evaluating echidna properties
                     , _txGas         :: Word
                     -- ^ Gas to use in generated transactions
                     , _maxTimeDelay  :: Word
                     -- ^ Maximum time delay between transactions (seconds)
                     , _maxBlockDelay :: Word
                     -- ^ Maximum block delay between transactions
                     }

makeLenses 'TxConf

-- | Pretty-print some 'AbiCall'.
<<<<<<< HEAD
ppSolCall2 :: SolCall2 -> String
ppSolCall2 (t, vs) = (if t == "" then T.unpack "*fallback*" else T.unpack t) ++ "(" ++ intercalate "," (ppAbiValue2 <$> vs) ++ ")"

instance ToJSON Tx2 where
  toJSON (Tx2 c s d g v) = object [ ("call",  toJSON $ either ppSolCall2 (const "<CREATE>") c)
                                  -- from/to are Strings, since JSON doesn't support hexadecimal notation
                                  , ("from",  toJSON $ show s)
                                  , ("to",    toJSON $ show d)
                                  , ("value", toJSON $ show v)
                                  , ("gas",   toJSON $ show g)
                                  ]
=======
ppSolCall :: SolCall -> String
ppSolCall (t, vs) = (if t == "" then T.unpack "*fallback*" else T.unpack t) ++ "(" ++ intercalate "," (ppAbiValue <$> vs) ++ ")"

-- | If half a tuple is zero, make both halves zero. Useful for generating delays, since block number
-- only goes up with timestamp
level :: (Num a, Eq a) => (a, a) -> (a, a)
level (elemOf each 0 -> True) = (0,0)
level x                       = x

instance ToJSON Tx where
  toJSON (Tx c s d g v (t,b)) = object [ ("call",        toJSON $ either ppSolCall (const "<CREATE>") c)
                                       -- from/to are Strings, since JSON doesn't support hexadecimal notation
                                       , ("from",        toJSON $ show s)
                                       , ("to",          toJSON $ show d)
                                       , ("value",       toJSON $ show v)
                                       , ("gas",         toJSON $ show g)
                                       , ("time delay",  toJSON $ show t)
                                       , ("block delay", toJSON $ show b)
                                       ]
>>>>>>> 4ecc4e5c

-- | A contract is just an address with an ABI (for our purposes).
type ContractA2 = (Addr, [SolSignature2])

-- | The world is made our of humans with an address, and contracts with an address + ABI.
data World2 = World2 { _senders2   :: [Addr]
                     , _receivers2 :: [ContractA2]
                     }
  deriving (Show)
makeLenses ''World2

-- | Given generators for an origin, destination, value, and function call, generate a call
-- transaction. Note: This doesn't generate @CREATE@s because I don't know how to do that at random.
<<<<<<< HEAD
genTxWith2 :: (MonadRandom m, MonadState x m, Has World2 x, MonadThrow m) 
           => ([Addr] -> m Addr)                         -- ^ Sender generator
           -> ([ContractA2] -> m ContractA2)             -- ^ Receiver generator
           -> (Addr -> ContractA2 -> m SolCall2)         -- ^ Call generator
           -> m Word                                     -- ^ Gas generator
           -> (Addr -> ContractA2 -> SolCall2 -> m Word) -- ^ Value generator
           -> m Tx2
genTxWith2 s r c g v = use hasLens >>=
  \case (World2 ss rs) -> let s' = s ss; r' = r rs; c' = join $ liftM2 c s' r' in
                            liftM5 Tx2 (Left <$> c') s' (fst <$> r') g =<< liftM3 v s' r' c'

-- | Synthesize a random 'Transaction', not using a dictionary.
genTx2 :: (MonadRandom m, MonadReader x m, Has TxConf x, MonadState y m, Has World2 y, MonadThrow m) => m Tx2
genTx2 = view (hasLens . txGas) >>= \g -> genTxWith2 (rElem "sender list") (rElem "recipient list")
                                                     (const $ genInteractions2 . snd) (pure g) (\_ _ _ -> pure 0)

-- | Generate a random 'Transaction' with either synthesis or mutation of dictionary entries.
genTxM2 :: (MonadRandom m, MonadReader x m, Has TxConf x, MonadState y m, Has GenDict2 y, Has World2 y, MonadThrow m) => m Tx2
genTxM2 = view (hasLens . txGas) >>= \g -> genTxWith2 (rElem "sender list") (rElem "recipient list")
                                                      (const $ genInteractionsM2 . snd) (pure g) (\_ _ _ -> pure 0)

-- | Check if a 'Transaction' is as \"small\" (simple) as possible (using ad-hoc heuristics).
canShrinkTx2 :: Tx2 -> Bool
canShrinkTx2 (Tx2 (Right _) _ _ _ 0)    = False
canShrinkTx2 (Tx2 (Left (_,l)) _ _ _ 0) = any canShrinkAbiValue2 l
canShrinkTx2 _                          = True

-- | Given a 'Transaction', generate a random \"smaller\" 'Transaction', preserving origin,
-- destination, value, and call signature.
shrinkTx2 :: MonadRandom m => Tx2 -> m Tx2
shrinkTx2 (Tx2 c s d g (C _ v)) = let c' = either (fmap Left . shrinkAbiCall2) (fmap Right . pure) c in
  liftM5 Tx2 c' (pure s) (pure d) (pure g) $ w256 . fromIntegral <$> getRandomR (0 :: Integer, fromIntegral v)

-- | Given a 'Set' of 'Transaction's, generate a similar 'Transaction' at random.
spliceTxs2 :: (MonadRandom m, MonadReader x m, Has TxConf x, MonadState y m, Has World2 y, MonadThrow m) => Set Tx2 -> m Tx2
spliceTxs2 ts = let l = S.toList ts; (cs, ss) = unzip $ (\(Tx2 c s _ _ _) -> (c,s)) <$> l in
  view (hasLens . txGas) >>= \g ->
    genTxWith2 (const . rElem "sender list" $ ss) (rElem "recipient list")
               (\_ _ -> mutateAbiCall2 =<< rElem "past calls" (lefts cs)) (pure g)
               (\ _ _ (n,_) -> let valOf (Tx2 c _ _ _ v) = if elem n $ c ^? _Left . _1 then v else 0
                               in rElem "values" $ valOf <$> l)
=======
genTxWith :: (MonadRandom m, MonadState x m, Has World x, MonadThrow m) 
          => ([Addr] -> m Addr)                       -- ^ Sender generator
          -> ([ContractA] -> m ContractA)             -- ^ Receiver generator
          -> (Addr -> ContractA -> m SolCall)         -- ^ Call generator
          -> m Word                                   -- ^ Gas generator
          -> (Addr -> ContractA -> SolCall -> m Word) -- ^ Value generator
          -> m (Word, Word)                           -- ^ Delay generator
          -> m Tx
genTxWith s r c g v t = use hasLens >>= \(World ss rs) ->
  let s' = s ss; r' = r rs; c' = join $ liftM2 c s' r' in
    (liftM5 Tx (Left <$> c') s' (fst <$> r') g =<< liftM3 v s' r' c') <*> t

-- | Synthesize a random 'Transaction', not using a dictionary.
genTx :: forall m x y. (MonadRandom m, MonadReader x m, Has TxConf x, MonadState y m, Has World y, MonadThrow m) => m Tx
genTx = use (hasLens :: Lens' y World) >>= evalStateT genTxM . (defaultDict,)

-- | Generate a random 'Transaction' with either synthesis or mutation of dictionary entries.
genTxM :: (MonadRandom m, MonadReader x m, Has TxConf x, MonadState y m, Has GenDict y, Has World y, MonadThrow m) => m Tx
genTxM = view hasLens >>= \(TxConf _ g t b) -> genTxWith
  (rElem "sender list") (rElem "recipient list")                             -- src and dst
  (const $ genInteractionsM . snd)                                           -- call itself
  (pure g) (\_ _ _ -> pure 0) (level <$> liftM2 (,) (inRange t) (inRange b)) -- gas, value, delay
     where inRange hi = w256 . fromIntegral <$> getRandomR (0 :: Integer, fromIntegral hi)

-- | Check if a 'Transaction' is as \"small\" (simple) as possible (using ad-hoc heuristics).
canShrinkTx :: Tx -> Bool
canShrinkTx (Tx (Right _) _ _ _ 0 (0,0))    = False
canShrinkTx (Tx (Left (_,l)) _ _ _ 0 (0,0)) = any canShrinkAbiValue l
canShrinkTx _                               = True

-- | Given a 'Transaction', generate a random \"smaller\" 'Transaction', preserving origin,
-- destination, value, and call signature.
shrinkTx :: MonadRandom m => Tx -> m Tx
shrinkTx (Tx c s d g (C _ v) (C _ t, C _ b)) = let
  c' = either (fmap Left . shrinkAbiCall) (fmap Right . pure) c
  lower x = w256 . fromIntegral <$> getRandomR (0 :: Integer, fromIntegral x) in
    liftM5 Tx c' (pure s) (pure d) (pure g) (lower v) <*> fmap level (liftM2 (,) (lower t) (lower b))

-- | Given a 'Set' of 'Transaction's, generate a similar 'Transaction' at random.
spliceTxs :: (MonadRandom m, MonadReader x m, Has TxConf x, MonadState y m, Has World y, MonadThrow m) => Set Tx -> m Tx
spliceTxs ts = let l = S.toList ts; (cs, ss) = unzip $ (\(Tx c s _ _ _ _) -> (c,s)) <$> l in
  view (hasLens . txGas) >>= \g ->
    genTxWith (const . rElem "sender list" $ ss) (rElem "recipient list")
              (\_ _ -> mutateAbiCall =<< rElem "past calls" (lefts cs)) (pure g)
              (\ _ _ (n,_) -> let valOf (Tx c _ _ _ v _) = if elem n $ c ^? _Left . _1 then v else 0
                              in rElem "values" $ valOf <$> l)
              (pure (0,0))
>>>>>>> 4ecc4e5c

-- | Lift an action in the context of a component of some 'MonadState' to an action in the
-- 'MonadState' itself.
liftSH :: (MonadState a m, Has b a) => State b x -> m x
liftSH = S.state . runState . zoom hasLens

-- | Given a 'Transaction', set up some 'VM' so it can be executed. Effectively, this just brings
-- 'Transaction's \"on-chain\".
<<<<<<< HEAD
setupTx2 :: (MonadState x m, Has VM x) => Tx2 -> m ()
setupTx2 (Tx2 c s r g v) = liftSH . sequence_ $
=======
setupTx :: (MonadState x m, Has VM x) => Tx -> m ()
setupTx (Tx c s r g v (t, b)) = liftSH . sequence_ $
>>>>>>> 4ecc4e5c
  [ result .= Nothing, state . pc .= 0, state . stack .= mempty, state . memory .= mempty, state . gas .= g
  , tx . origin .= s, state . caller .= s, state . callvalue .= v
  , block . timestamp += t, block . number += b, setup] where
    setup = case c of
      Left cd  -> loadContract r >> state . calldata .= encode cd
      Right bc -> assign (env . contracts . at r) (Just $ initialContract (RuntimeCode bc) & set balance v) >> loadContract r
    encode (n, vs) = abiCalldata2
      (encodeSig2 (n, abiValueType2 <$> vs)) $ V.fromList vs<|MERGE_RESOLUTION|>--- conflicted
+++ resolved
@@ -37,22 +37,13 @@
 
 -- | A transaction is either a @CREATE@ or a regular call with an origin, destination, and value.
 -- Note: I currently don't model nonces or signatures here.
-<<<<<<< HEAD
 data Tx2 = Tx2 { _call2  :: Either SolCall2 ByteString -- | Either a call or code for a @CREATE@
                , _src2   :: Addr                       -- | Origin
                , _dst2   :: Addr                       -- | Destination
                , _gas2'  :: Word                       -- | Gas
                , _value2 :: Word                       -- | Value
+               , _delay2 :: (Word, Word)               -- | (Time, # of blocks since last call)
                } deriving (Eq, Ord, Show)
-=======
-data Tx = Tx { _call  :: Either SolCall ByteString -- | Either a call or code for a @CREATE@
-             , _src   :: Addr                      -- | Origin
-             , _dst   :: Addr                      -- | Destination
-             , _gas'  :: Word                      -- | Gas
-             , _value :: Word                      -- | Value
-             , _delay :: (Word, Word)              -- | (Time, # of blocks since last call)
-             } deriving (Eq, Ord, Show)
->>>>>>> 4ecc4e5c
 
 makeLenses ''Tx2
 
@@ -69,39 +60,25 @@
 makeLenses 'TxConf
 
 -- | Pretty-print some 'AbiCall'.
-<<<<<<< HEAD
 ppSolCall2 :: SolCall2 -> String
 ppSolCall2 (t, vs) = (if t == "" then T.unpack "*fallback*" else T.unpack t) ++ "(" ++ intercalate "," (ppAbiValue2 <$> vs) ++ ")"
 
 instance ToJSON Tx2 where
-  toJSON (Tx2 c s d g v) = object [ ("call",  toJSON $ either ppSolCall2 (const "<CREATE>") c)
-                                  -- from/to are Strings, since JSON doesn't support hexadecimal notation
-                                  , ("from",  toJSON $ show s)
-                                  , ("to",    toJSON $ show d)
-                                  , ("value", toJSON $ show v)
-                                  , ("gas",   toJSON $ show g)
-                                  ]
-=======
-ppSolCall :: SolCall -> String
-ppSolCall (t, vs) = (if t == "" then T.unpack "*fallback*" else T.unpack t) ++ "(" ++ intercalate "," (ppAbiValue <$> vs) ++ ")"
+  toJSON (Tx2 c s d g v (t, b)) = object [ ("call",        toJSON $ either ppSolCall2 (const "<CREATE>") c)
+                                         -- from/to are Strings, since JSON doesn't support hexadecimal notation
+                                         , ("from",        toJSON $ show s)
+                                         , ("to",          toJSON $ show d)
+                                         , ("value",       toJSON $ show v)
+                                         , ("gas",         toJSON $ show g)
+                                         , ("time delay",  toJSON $ show t)
+                                         , ("block delay", toJSON $ show b)
+                                         ]
 
 -- | If half a tuple is zero, make both halves zero. Useful for generating delays, since block number
 -- only goes up with timestamp
 level :: (Num a, Eq a) => (a, a) -> (a, a)
 level (elemOf each 0 -> True) = (0,0)
 level x                       = x
-
-instance ToJSON Tx where
-  toJSON (Tx c s d g v (t,b)) = object [ ("call",        toJSON $ either ppSolCall (const "<CREATE>") c)
-                                       -- from/to are Strings, since JSON doesn't support hexadecimal notation
-                                       , ("from",        toJSON $ show s)
-                                       , ("to",          toJSON $ show d)
-                                       , ("value",       toJSON $ show v)
-                                       , ("gas",         toJSON $ show g)
-                                       , ("time delay",  toJSON $ show t)
-                                       , ("block delay", toJSON $ show b)
-                                       ]
->>>>>>> 4ecc4e5c
 
 -- | A contract is just an address with an ABI (for our purposes).
 type ContractA2 = (Addr, [SolSignature2])
@@ -115,97 +92,55 @@
 
 -- | Given generators for an origin, destination, value, and function call, generate a call
 -- transaction. Note: This doesn't generate @CREATE@s because I don't know how to do that at random.
-<<<<<<< HEAD
 genTxWith2 :: (MonadRandom m, MonadState x m, Has World2 x, MonadThrow m) 
            => ([Addr] -> m Addr)                         -- ^ Sender generator
            -> ([ContractA2] -> m ContractA2)             -- ^ Receiver generator
            -> (Addr -> ContractA2 -> m SolCall2)         -- ^ Call generator
            -> m Word                                     -- ^ Gas generator
            -> (Addr -> ContractA2 -> SolCall2 -> m Word) -- ^ Value generator
+           -> m (Word, Word)                             -- ^ Delay generator
            -> m Tx2
-genTxWith2 s r c g v = use hasLens >>=
-  \case (World2 ss rs) -> let s' = s ss; r' = r rs; c' = join $ liftM2 c s' r' in
-                            liftM5 Tx2 (Left <$> c') s' (fst <$> r') g =<< liftM3 v s' r' c'
+genTxWith2 s r c g v t = use hasLens >>= \(World2 ss rs) ->
+  let s' = s ss; r' = r rs; c' = join $ liftM2 c s' r' in
+    (liftM5 Tx2 (Left <$> c') s' (fst <$> r') g =<< liftM3 v s' r' c') <*> t
 
 -- | Synthesize a random 'Transaction', not using a dictionary.
-genTx2 :: (MonadRandom m, MonadReader x m, Has TxConf x, MonadState y m, Has World2 y, MonadThrow m) => m Tx2
-genTx2 = view (hasLens . txGas) >>= \g -> genTxWith2 (rElem "sender list") (rElem "recipient list")
-                                                     (const $ genInteractions2 . snd) (pure g) (\_ _ _ -> pure 0)
+genTx2 :: forall m x y. (MonadRandom m, MonadReader x m, Has TxConf x, MonadState y m, Has World2 y, MonadThrow m) => m Tx2
+genTx2 = use (hasLens :: Lens' y World2) >>= evalStateT genTxM2 . (defaultDict2,)
+--genTx2 = view (hasLens . txGas) >>= \g -> genTxWith2 (rElem "sender list") (rElem "recipient list")
+--                                                     (const $ genInteractions2 . snd) (pure g) (\_ _ _ -> pure 0)
 
 -- | Generate a random 'Transaction' with either synthesis or mutation of dictionary entries.
 genTxM2 :: (MonadRandom m, MonadReader x m, Has TxConf x, MonadState y m, Has GenDict2 y, Has World2 y, MonadThrow m) => m Tx2
-genTxM2 = view (hasLens . txGas) >>= \g -> genTxWith2 (rElem "sender list") (rElem "recipient list")
-                                                      (const $ genInteractionsM2 . snd) (pure g) (\_ _ _ -> pure 0)
+genTxM2 = view hasLens >>= \(TxConf _ g t b) -> genTxWith2
+  (rElem "sender list") (rElem "recipient list")                             -- src and dst
+  (const $ genInteractionsM2 . snd)                                           -- call itself
+  (pure g) (\_ _ _ -> pure 0) (level <$> liftM2 (,) (inRange t) (inRange b)) -- gas, value, delay
+     where inRange hi = w256 . fromIntegral <$> getRandomR (0 :: Integer, fromIntegral hi)
 
 -- | Check if a 'Transaction' is as \"small\" (simple) as possible (using ad-hoc heuristics).
 canShrinkTx2 :: Tx2 -> Bool
-canShrinkTx2 (Tx2 (Right _) _ _ _ 0)    = False
-canShrinkTx2 (Tx2 (Left (_,l)) _ _ _ 0) = any canShrinkAbiValue2 l
-canShrinkTx2 _                          = True
+canShrinkTx2 (Tx2 (Right _) _ _ _ 0 (0, 0))    = False
+canShrinkTx2 (Tx2 (Left (_,l)) _ _ _ 0 (0, 0)) = any canShrinkAbiValue2 l
+canShrinkTx2 _                                 = True
 
 -- | Given a 'Transaction', generate a random \"smaller\" 'Transaction', preserving origin,
 -- destination, value, and call signature.
 shrinkTx2 :: MonadRandom m => Tx2 -> m Tx2
-shrinkTx2 (Tx2 c s d g (C _ v)) = let c' = either (fmap Left . shrinkAbiCall2) (fmap Right . pure) c in
-  liftM5 Tx2 c' (pure s) (pure d) (pure g) $ w256 . fromIntegral <$> getRandomR (0 :: Integer, fromIntegral v)
+shrinkTx2 (Tx2 c s d g (C _ v) (C _ t, C _ b)) = let
+  c' = either (fmap Left . shrinkAbiCall2) (fmap Right . pure) c
+  lower x = w256 . fromIntegral <$> getRandomR (0 :: Integer, fromIntegral x) in
+    liftM5 Tx2 c' (pure s) (pure d) (pure g) (lower v) <*> fmap level (liftM2 (,) (lower t) (lower b))
 
 -- | Given a 'Set' of 'Transaction's, generate a similar 'Transaction' at random.
 spliceTxs2 :: (MonadRandom m, MonadReader x m, Has TxConf x, MonadState y m, Has World2 y, MonadThrow m) => Set Tx2 -> m Tx2
-spliceTxs2 ts = let l = S.toList ts; (cs, ss) = unzip $ (\(Tx2 c s _ _ _) -> (c,s)) <$> l in
+spliceTxs2 ts = let l = S.toList ts; (cs, ss) = unzip $ (\(Tx2 c s _ _ _ _) -> (c,s)) <$> l in
   view (hasLens . txGas) >>= \g ->
     genTxWith2 (const . rElem "sender list" $ ss) (rElem "recipient list")
                (\_ _ -> mutateAbiCall2 =<< rElem "past calls" (lefts cs)) (pure g)
-               (\ _ _ (n,_) -> let valOf (Tx2 c _ _ _ v) = if elem n $ c ^? _Left . _1 then v else 0
+               (\ _ _ (n,_) -> let valOf (Tx2 c _ _ _ v _) = if elem n $ c ^? _Left . _1 then v else 0
                                in rElem "values" $ valOf <$> l)
-=======
-genTxWith :: (MonadRandom m, MonadState x m, Has World x, MonadThrow m) 
-          => ([Addr] -> m Addr)                       -- ^ Sender generator
-          -> ([ContractA] -> m ContractA)             -- ^ Receiver generator
-          -> (Addr -> ContractA -> m SolCall)         -- ^ Call generator
-          -> m Word                                   -- ^ Gas generator
-          -> (Addr -> ContractA -> SolCall -> m Word) -- ^ Value generator
-          -> m (Word, Word)                           -- ^ Delay generator
-          -> m Tx
-genTxWith s r c g v t = use hasLens >>= \(World ss rs) ->
-  let s' = s ss; r' = r rs; c' = join $ liftM2 c s' r' in
-    (liftM5 Tx (Left <$> c') s' (fst <$> r') g =<< liftM3 v s' r' c') <*> t
-
--- | Synthesize a random 'Transaction', not using a dictionary.
-genTx :: forall m x y. (MonadRandom m, MonadReader x m, Has TxConf x, MonadState y m, Has World y, MonadThrow m) => m Tx
-genTx = use (hasLens :: Lens' y World) >>= evalStateT genTxM . (defaultDict,)
-
--- | Generate a random 'Transaction' with either synthesis or mutation of dictionary entries.
-genTxM :: (MonadRandom m, MonadReader x m, Has TxConf x, MonadState y m, Has GenDict y, Has World y, MonadThrow m) => m Tx
-genTxM = view hasLens >>= \(TxConf _ g t b) -> genTxWith
-  (rElem "sender list") (rElem "recipient list")                             -- src and dst
-  (const $ genInteractionsM . snd)                                           -- call itself
-  (pure g) (\_ _ _ -> pure 0) (level <$> liftM2 (,) (inRange t) (inRange b)) -- gas, value, delay
-     where inRange hi = w256 . fromIntegral <$> getRandomR (0 :: Integer, fromIntegral hi)
-
--- | Check if a 'Transaction' is as \"small\" (simple) as possible (using ad-hoc heuristics).
-canShrinkTx :: Tx -> Bool
-canShrinkTx (Tx (Right _) _ _ _ 0 (0,0))    = False
-canShrinkTx (Tx (Left (_,l)) _ _ _ 0 (0,0)) = any canShrinkAbiValue l
-canShrinkTx _                               = True
-
--- | Given a 'Transaction', generate a random \"smaller\" 'Transaction', preserving origin,
--- destination, value, and call signature.
-shrinkTx :: MonadRandom m => Tx -> m Tx
-shrinkTx (Tx c s d g (C _ v) (C _ t, C _ b)) = let
-  c' = either (fmap Left . shrinkAbiCall) (fmap Right . pure) c
-  lower x = w256 . fromIntegral <$> getRandomR (0 :: Integer, fromIntegral x) in
-    liftM5 Tx c' (pure s) (pure d) (pure g) (lower v) <*> fmap level (liftM2 (,) (lower t) (lower b))
-
--- | Given a 'Set' of 'Transaction's, generate a similar 'Transaction' at random.
-spliceTxs :: (MonadRandom m, MonadReader x m, Has TxConf x, MonadState y m, Has World y, MonadThrow m) => Set Tx -> m Tx
-spliceTxs ts = let l = S.toList ts; (cs, ss) = unzip $ (\(Tx c s _ _ _ _) -> (c,s)) <$> l in
-  view (hasLens . txGas) >>= \g ->
-    genTxWith (const . rElem "sender list" $ ss) (rElem "recipient list")
-              (\_ _ -> mutateAbiCall =<< rElem "past calls" (lefts cs)) (pure g)
-              (\ _ _ (n,_) -> let valOf (Tx c _ _ _ v _) = if elem n $ c ^? _Left . _1 then v else 0
-                              in rElem "values" $ valOf <$> l)
-              (pure (0,0))
->>>>>>> 4ecc4e5c
+               (pure (0, 0))
 
 -- | Lift an action in the context of a component of some 'MonadState' to an action in the
 -- 'MonadState' itself.
@@ -214,13 +149,8 @@
 
 -- | Given a 'Transaction', set up some 'VM' so it can be executed. Effectively, this just brings
 -- 'Transaction's \"on-chain\".
-<<<<<<< HEAD
 setupTx2 :: (MonadState x m, Has VM x) => Tx2 -> m ()
-setupTx2 (Tx2 c s r g v) = liftSH . sequence_ $
-=======
-setupTx :: (MonadState x m, Has VM x) => Tx -> m ()
-setupTx (Tx c s r g v (t, b)) = liftSH . sequence_ $
->>>>>>> 4ecc4e5c
+setupTx2 (Tx2 c s r g v (t, b)) = liftSH . sequence_ $
   [ result .= Nothing, state . pc .= 0, state . stack .= mempty, state . memory .= mempty, state . gas .= g
   , tx . origin .= s, state . caller .= s, state . callvalue .= v
   , block . timestamp += t, block . number += b, setup] where
