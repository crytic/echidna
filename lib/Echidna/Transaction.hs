--- conflicted
+++ resolved
@@ -153,7 +153,7 @@
 setupTx :: (MonadState x m, Has VM x) => Tx -> m ()
 setupTx (Tx NoCall _ r _ _ _ (t, b)) = liftSH . sequence_ $
   [ result .= Nothing, state . pc .= 0, state . stack .= mempty, state . memory .= mempty
-  , block . timestamp += t, block . number += b, loadContract r] 
+  , block . timestamp += litWord t, block . number += b, loadContract r] 
 
 setupTx (Tx c s r g gp v (t, b)) = liftSH . sequence_ $
   [ result .= Nothing, state . pc .= 0, state . stack .= mempty, state . memory .= mempty, state . gas .= g
@@ -161,14 +161,9 @@
   , block . timestamp += litWord t, block . number += b, setup] where
     setup = case c of
       SolCreate bc   -> assign (env . contracts . at r) (Just $ initialContract (InitCode bc) & set balance v) >> loadContract r >> state . code .= bc
-<<<<<<< HEAD
-      SolCall cd     -> incrementBalance >> loadContract r >> state . calldata .= encode cd
-      SolCalldata cd -> incrementBalance >> loadContract r >> state . calldata .= cd
-      _              -> error "NoCall"
-=======
       SolCall cd     -> incrementBalance >> loadContract r >> state . calldata .= concreteCalldata (encode cd)
       SolCalldata cd -> incrementBalance >> loadContract r >> state . calldata .= concreteCalldata cd
->>>>>>> fc97808e
+      NoCall         -> error "NoCall"
     incrementBalance = (env . contracts . ix r . balance) += v
     encode (n, vs) = abiCalldata
       (encodeSig (n, abiValueType <$> vs)) $ V.fromList vs
