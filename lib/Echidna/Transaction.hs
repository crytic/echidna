--- conflicted
+++ resolved
@@ -26,10 +26,7 @@
 import EVM.ABI (abiCalldata, abiValueType)
 import EVM.Concrete (Word(..), w256)
 import EVM.Solidity (stripBytecodeMetadata)
-<<<<<<< HEAD
 import EVM.Symbolic (Buffer(..), litWord, litAddr)
-=======
->>>>>>> 802c247d
 import EVM.Types (Addr)
 
 import qualified System.Directory as SD
@@ -90,12 +87,12 @@
   => Map Addr Contract
   -> m Tx
 genTxM m = do
-  TxConf _ g _ t b mv <- view hasLens
+  TxConf _ g gp t b mv <- view hasLens
   genTxWith
     m
     rElem rElem                                                                -- src and dst
     (const $ genInteractionsM . snd)                                           -- call itself
-    (pure g) (pure 0) mv                                                       -- gas, gasprice, value
+    (pure g) (pure gp) mv                                                      -- gas, gasprice, value
     (level <$> liftM2 (,) (inRange t) (inRange b))                             -- delay
   where inRange hi = w256 . fromIntegral <$> getRandomR (0 :: Integer, fromIntegral hi)
 
