--- conflicted
+++ resolved
@@ -113,15 +113,9 @@
 
 -- | Given a 'Transaction', set up some 'VM' so it can be executed. Effectively, this just brings
 -- 'Transaction's \"on-chain\".
-<<<<<<< HEAD
 setupTx :: (MonadState x m, Has VM x) => Integer -> Tx -> m ()
 setupTx g (Tx c s r v) = S.state . runState . zoom hasLens . sequence_ $
-  [ result .= Nothing, state . pc .= 0, state . stack .= mempty, state . gas .= fromInteger g
-=======
-setupTx :: (MonadState x m, Has VM x) => Tx -> m ()
-setupTx (Tx c s r v) = S.state . runState . zoom hasLens . sequence_ $
-  [ result .= Nothing, state . pc .= 0, state . stack .= mempty, state . memory .= mempty, state . gas .= 0xffffffff
->>>>>>> c20ee005
+  [ result .= Nothing, state . pc .= 0, state . stack .= mempty, state . memory .= mempty, state . gas .= fromInteger g
   , env . origin .= s, state . caller .= s, state . callvalue .= v, setup] where
     setup = case c of
       Left cd  -> loadContract r >> state . calldata .= encode cd
