module Echidna.Server where

import Control.Concurrent
<<<<<<< HEAD
import Control.DeepSeq (force)
import Control.Monad (when, void)
=======
import Control.Monad (forever, when, void)
>>>>>>> 175b4ea5
import Data.Aeson
import Data.Binary.Builder (fromLazyByteString)
import Data.IORef
import Data.Map qualified as Map
import Data.Set qualified as Set
import Data.Time (LocalTime)
import Data.Word (Word16)
import Network.HTTP.Types (status200, status404)
import Network.Wai (Application, responseLBS, pathInfo, requestMethod)
import Network.Wai.EventSource (ServerEvent(..), eventSourceAppIO)
import Network.Wai.Handler.Warp (run)
<<<<<<< HEAD
import System.FilePath ((</>))

import EVM.Dapp (DappInfo(..))

import Echidna.Output.Corpus (loadTxs)
import Echidna.Output.Source (saveLcovHook)
import Echidna.Types.Campaign (CampaignConf(..))
import Echidna.Types.Config (Env(..), EConfig(..))
import Echidna.Worker()
=======
import UnliftIO.STM (atomically, newBroadcastTChanIO, writeTChan, dupTChan, readTChan)

import Echidna.Types.Config (Env(..))
>>>>>>> 175b4ea5
import Echidna.Types.Worker
import Echidna.Worker()

newtype SSE = SSE (LocalTime, CampaignEvent)

instance ToJSON SSE where
  toJSON (SSE (time, WorkerEvent workerId workerType event)) =
    object [ "worker" .= workerId
           , "workerType" .= workerTypeString workerType
           , "timestamp" .= time
           , "data" .= event
           ]
    where
      workerTypeString :: WorkerType -> String
      workerTypeString SymbolicWorker = "symbolic"
      workerTypeString FuzzWorker = "fuzz"
  toJSON (SSE (time, Failure reason)) =
    object [ "timestamp" .= time
           , "data" .= reason
           ]
  toJSON (SSE (time, ReproducerSaved filename)) =
    object [ "timestamp" .= time
           , "filename" .= filename
           ]

runSSEServer :: MVar () -> Env -> Word16 -> Int -> IO ()
runSSEServer serverStopVar env port nworkers = do
  aliveRef <- newIORef nworkers
  sseChan <- dupChan env.eventQueue
  broadcastChan <- newBroadcastTChanIO

  void . forkIO . forever $ do
    event@(_, campaignEvent) <- readChan sseChan
    let eventName = \case
          WorkerEvent _ _ workerEvent ->
            case workerEvent of
              TestFalsified _ -> "test_falsified"
              TestOptimized _ -> "test_optimized"
              NewCoverage {} -> "new_coverage"
              SymExecLog _ -> "sym_exec_log"
              SymExecError _ -> "sym_exec_error"
              TxSequenceReplayed {} -> "tx_sequence_replayed"
              TxSequenceReplayFailed {} -> "tx_sequence_replay_failed"
              WorkerStopped _ -> "worker_stopped"
          Failure _err -> "failure"
          ReproducerSaved _ -> "saved_reproducer"

    let serverEvent = ServerEvent
          { eventName = Just (eventName campaignEvent)
          , eventId = Nothing
          , eventData = [ fromLazyByteString $ encode (SSE event) ]
          }

    atomically $ writeTChan broadcastChan serverEvent

    case campaignEvent of
      WorkerEvent _ _ (WorkerStopped _) -> do
        aliveAfter <- atomicModifyIORef' aliveRef (\n -> (n-1, n-1))
        when (aliveAfter == 0) $ do
          atomically $ writeTChan broadcastChan CloseEvent
          putMVar serverStopVar ()
      _ -> pure ()

  let sseApp _req respond = do
        myChan <- atomically $ dupTChan broadcastChan
        let src = atomically $ readTChan myChan
        eventSourceAppIO src _req respond

  let sseApp = eventSourceAppIO sseListener

  let app :: Application
      app req respond = case (requestMethod req, pathInfo req) of
        -- SSE endpoint
        ("GET", ["events"]) -> sseApp req respond

        -- Dump LCOV coverage
        ("POST", ["dump_lcov"]) -> do
          case env.cfg.campaignConf.corpusDir of
            Nothing ->
              respond $ responseLBS status404 [("Content-Type", "application/json")]
                "{\"error\":\"No corpus directory configured\"}"
            Just dir -> do
              let contracts = Map.elems env.dapp.solcByName
              fn <- saveLcovHook env dir env.sourceCache contracts
              respond $ responseLBS status200 [("Content-Type", "application/json")]
                (encode $ object ["file" .= fn])

        -- Reload corpus from disk
        ("POST", ["reload_corpus"]) -> do
          case env.cfg.campaignConf.corpusDir of
            Nothing ->
              respond $ responseLBS status404 [("Content-Type", "application/json")]
                "{\"error\":\"No corpus directory configured\"}"
            Just dir -> do
              -- Load transactions from reproducers and coverage directories
              ctxs1 <- loadTxs (dir </> "reproducers")
              ctxs2 <- loadTxs (dir </> "coverage")
              let allTxs = ctxs1 ++ ctxs2
              -- Add to corpus (with index based on current corpus size)
              loaded <- atomicModifyIORef' env.corpusRef $ \corpus ->
                let newEntries = Set.fromList $ zip [Set.size corpus + 1..] (map snd allTxs)
                    !corpus' = force $ Set.union corpus newEntries
                in (corpus', length allTxs)
              respond $ responseLBS status200 [("Content-Type", "application/json")]
                (encode $ object ["loaded" .= loaded, "message" .= ("Loaded " ++ show loaded ++ " transaction sequences" :: String)])

        -- Unknown endpoint
        _ -> respond $ responseLBS status404 [("Content-Type", "application/json")]
              "{\"error\":\"Not found\"}"

  void . forkIO $ do
<<<<<<< HEAD
    run (fromIntegral port) app
=======
    run (fromIntegral port) sseApp
>>>>>>> 175b4ea5
<|MERGE_RESOLUTION|>--- conflicted
+++ resolved
@@ -1,12 +1,8 @@
 module Echidna.Server where
 
 import Control.Concurrent
-<<<<<<< HEAD
 import Control.DeepSeq (force)
-import Control.Monad (when, void)
-=======
 import Control.Monad (forever, when, void)
->>>>>>> 175b4ea5
 import Data.Aeson
 import Data.Binary.Builder (fromLazyByteString)
 import Data.IORef
@@ -18,8 +14,8 @@
 import Network.Wai (Application, responseLBS, pathInfo, requestMethod)
 import Network.Wai.EventSource (ServerEvent(..), eventSourceAppIO)
 import Network.Wai.Handler.Warp (run)
-<<<<<<< HEAD
 import System.FilePath ((</>))
+import UnliftIO.STM (atomically, newBroadcastTChanIO, writeTChan, dupTChan, readTChan)
 
 import EVM.Dapp (DappInfo(..))
 
@@ -27,14 +23,7 @@
 import Echidna.Output.Source (saveLcovHook)
 import Echidna.Types.Campaign (CampaignConf(..))
 import Echidna.Types.Config (Env(..), EConfig(..))
-import Echidna.Worker()
-=======
-import UnliftIO.STM (atomically, newBroadcastTChanIO, writeTChan, dupTChan, readTChan)
-
-import Echidna.Types.Config (Env(..))
->>>>>>> 175b4ea5
 import Echidna.Types.Worker
-import Echidna.Worker()
 
 newtype SSE = SSE (LocalTime, CampaignEvent)
 
@@ -101,8 +90,6 @@
         let src = atomically $ readTChan myChan
         eventSourceAppIO src _req respond
 
-  let sseApp = eventSourceAppIO sseListener
-
   let app :: Application
       app req respond = case (requestMethod req, pathInfo req) of
         -- SSE endpoint
@@ -144,8 +131,4 @@
               "{\"error\":\"Not found\"}"
 
   void . forkIO $ do
-<<<<<<< HEAD
-    run (fromIntegral port) app
-=======
-    run (fromIntegral port) sseApp
->>>>>>> 175b4ea5
+    run (fromIntegral port) app