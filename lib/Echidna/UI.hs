{-# LANGUAGE CPP #-}

module Echidna.UI where

import Brick
import Brick.BChan
import Brick.Widgets.Dialog qualified as B
import Control.Concurrent (killThread, threadDelay)
import Control.Exception (AsyncException)
import Control.Monad
import Control.Monad.Catch
import Control.Monad.Reader
import Control.Monad.State.Strict hiding (state)
import Data.ByteString.Lazy qualified as BS
import Data.List.Split (chunksOf)
import Data.Map (Map)
import Data.Maybe (mapMaybe)
import Data.Sequence ((|>))
import Data.Text (Text, pack)
import Data.Time
import Graphics.Vty qualified as Vty
import Graphics.Vty.Config (VtyUserConfig, defaultConfig, configInputMap)
import Graphics.Vty.CrossPlatform (mkVty)
import Graphics.Vty.Input.Events
import System.Console.ANSI (hNowSupportsANSI)
import System.Signal
import UnliftIO
  ( MonadUnliftIO, IORef, newIORef, readIORef, hFlush, stdout , writeIORef, timeout, atomicModifyIORef')
import UnliftIO.Concurrent hiding (killThread, threadDelay)

import EVM.Fetch qualified
import EVM.Types (Addr, Contract, VM, VMType(Concrete), W256)

import Echidna.ABI
import Echidna.Campaign (spawnListener)
import Echidna.Output.Corpus (saveCorpusEvent)
import Echidna.Output.JSON qualified
import Echidna.Types.Agent (runAgent)
import Echidna.Agent.Fuzzer (FuzzerAgent(..))
import Echidna.Agent.Symbolic (SymbolicAgent(..))
import Echidna.MCP (runMCPServer)
<<<<<<< HEAD
import Echidna.Server qualified
=======
>>>>>>> 44edaac9
import Echidna.SourceAnalysis.Slither (isEmptySlitherInfo)
import Echidna.Types.Campaign
import Echidna.Types.Config
import Echidna.Types.Corpus qualified as Corpus
import Echidna.Types.Coverage (coverageStats)
import Echidna.Types.Test (EchidnaTest(..), TestState(..), didFail, isOptimizationTest)
import Echidna.Types.Tx (Tx)
import Echidna.Types.Worker
import Echidna.UI.Report
import Echidna.UI.Widgets
import Echidna.Utility (timePrefix, getTimestamp)
import Echidna.Worker (getNWorkers, workerIDToType, pushCampaignEvent)

data UIEvent =
  CampaignUpdated LocalTime [EchidnaTest] [WorkerState]
  | FetchCacheUpdated (Map Addr (Maybe Contract))
                      (Map Addr (Map W256 (Maybe W256)))
  | EventReceived (LocalTime, CampaignEvent)

-- | Gas tracking state for calculating gas consumption rate
data GasTracker = GasTracker
  { lastUpdateTime :: LocalTime
  , totalGasConsumed :: Int
  }

-- | Set up and run an Echidna 'Campaign' and display interactive UI or
-- print non-interactive output in desired format at the end
ui
  :: (MonadCatch m, MonadReader Env m, MonadUnliftIO m)
  => VM Concrete -- ^ Initial VM state
  -> GenDict
  -> [(FilePath, [Tx])]
  -> Maybe Text
  -> m [WorkerState]
ui vm dict initialCorpus cliSelectedContract = do
  env <- ask
  conf <- asks (.cfg)
  terminalPresent <- liftIO isTerminal

  let
    nFuzzWorkers = getNFuzzWorkers conf.campaignConf
    nworkers = getNWorkers conf.campaignConf

    effectiveMode = case conf.uiConf.operationMode of
      Interactive | not terminalPresent -> NonInteractive Text
      other -> other

    -- Distribute over all workers, could be slightly bigger overall due to
    -- ceiling but this doesn't matter
    perWorkerTestLimit = ceiling
      (fromIntegral conf.campaignConf.testLimit / fromIntegral nFuzzWorkers :: Double)

    chunkSize = ceiling
      (fromIntegral (length initialCorpus) / fromIntegral nFuzzWorkers :: Double)
    corpusChunks = chunksOf chunkSize initialCorpus ++ repeat []

  corpusSaverStopVar <- spawnListener (saveCorpusEvent env)

  workers <- forM (zip corpusChunks [0..(nworkers-1)]) $
    liftIO . uncurry (spawnWorker env perWorkerTestLimit)

  case effectiveMode of
    Interactive -> do
      -- Channel to push events to update UI
      uiChannel <- liftIO $ newBChan 1000
      logBuffer <- newIORef []

      let forwardEvent ev = do
            msg <- runReaderT (ppLogLine vm ev) env
            liftIO $ atomicModifyIORef' logBuffer (\logs -> (pack msg : logs, ()))
            void $ writeBChanNonBlocking uiChannel $ EventReceived ev

      uiEventsForwarderStopVar <- spawnListener forwardEvent

      case conf.campaignConf.serverPort of
        Just port -> do
          liftIO $ pushCampaignEvent env (ServerLog ("MCP Server running at http://127.0.0.1:" ++ show port ++ "/mcp"))
          void $ liftIO $ forkIO $ runMCPServer env (map snd workers) (fromIntegral port) logBuffer
        Nothing -> pure ()

      ticker <- liftIO . forkIO . forever $ do
        threadDelay 200_000 -- 200 ms

        now <- getTimestamp
        tests <- traverse readIORef env.testRefs
        states <- workerStates workers
        writeBChan uiChannel (CampaignUpdated now tests states)

        -- TODO: remove and use events for this
        (c, s) <- EVM.Fetch.getCacheState env.fetchSession
        writeBChan uiChannel (FetchCacheUpdated c s)

      -- UI initialization
      let buildVty = do
            v <- mkVty =<< vtyConfig
            let output = Vty.outputIface v
            when (Vty.supportsMode output Vty.Mouse) $
              Vty.setMode output Vty.Mouse True
            pure v
      initialVty <- liftIO buildVty
      app <- customMain initialVty buildVty (Just uiChannel) <$> monitor

      liftIO $ do
        tests <- traverse readIORef env.testRefs
        now <- getTimestamp
        let uiState = UIState {
            campaigns = [initialWorkerState] -- ugly, fix me
          , workersAlive = nworkers
          , status = Uninitialized
          , timeStarted = now
          , timeStopped = Nothing
          , now = now
          , slitherSucceeded = not $ isEmptySlitherInfo env.slitherInfo
          , fetchedContracts = mempty
          , fetchedSlots = mempty
          , fetchedDialog = B.dialog (Just $ str " Fetched contracts/slots ") Nothing 80
          , displayFetchedDialog = False
          , displayLogPane = True
          , displayTestsPane = True
          , focusedPane = TestsPane
          , events = mempty
          , corpusSize = 0
          , coverage = 0
          , numCodehashes = 0
          , lastNewCov = now
          , tests
          , campaignWidget = emptyWidget -- temporary, will be overwritten below
          }
        initialCampaignWidget <- runReaderT (campaignStatus uiState) env
        void $ app uiState { campaignWidget = initialCampaignWidget }

      -- Exited from the UI, stop the workers, not needed anymore
      stopWorkers workers

      -- wait for all events to be processed
      forM_ [uiEventsForwarderStopVar, corpusSaverStopVar] takeMVar

      liftIO $ killThread ticker

      states <- workerStates workers
      liftIO . putStrLn =<< ppCampaign states

      pure states

    NonInteractive outputFormat -> do
      serverStopVar <- newEmptyMVar

      -- Handles ctrl-c
      liftIO $ forM_ [sigINT, sigTERM] $ \sig ->
        let handler _ = do
              stopWorkers workers
              void $ tryPutMVar serverStopVar ()
        in installHandler sig handler

      logBuffer <- newIORef []

      let forwardEvent ev = do
            msg <- runReaderT (ppLogLine vm ev) env
<<<<<<< HEAD
            liftIO $ atomicModifyIORef' logBuffer (\logs -> (take 100 (pack msg : logs), ()))
=======
            liftIO $ atomicModifyIORef' logBuffer (\logs -> (pack msg : logs, ()))
>>>>>>> 44edaac9
            putStrLn msg
      uiEventsForwarderStopVar <- spawnListener forwardEvent

      -- Track last update time and gas for delta calculation
      startTime <- liftIO getTimestamp
      lastUpdateRef <- liftIO $ newIORef $ GasTracker startTime 0

      let printStatus = do
            states <- liftIO $ workerStates workers
            time <- timePrefix <$> getTimestamp
            line <- statusLine env states lastUpdateRef
            let statusMsg = time <> "[status] " <> line
            putStrLn statusMsg
            hFlush stdout
            liftIO $ atomicModifyIORef' logBuffer (\logs -> (pack statusMsg : logs, ()))

      case conf.campaignConf.serverPort of
        Just port -> do
          liftIO $ pushCampaignEvent env (ServerLog ("MCP Server running at http://127.0.0.1:" ++ show port ++ "/mcp"))
<<<<<<< HEAD
          void $ liftIO $ forkIO $ runMCPServer env (fromIntegral port) logBuffer
        Nothing -> pure ()

      -- T013: Spawn MCP server if mcpPort is configured
      case conf.campaignConf.mcpPort of
        Just port -> do
          liftIO $ pushCampaignEvent env (ServerLog ("MCP Agent Server starting on port " ++ show port))
          void $ liftIO $ forkIO $ Echidna.Server.spawnMCPServer port env
=======
          void $ liftIO $ forkIO $ runMCPServer env (map snd workers) (fromIntegral port) logBuffer
>>>>>>> 44edaac9
        Nothing -> pure ()

      ticker <- liftIO . forkIO . forever $ do
        threadDelay 3_000_000 -- 3 seconds
        printStatus

      -- wait for all events to be processed
      forM_ [uiEventsForwarderStopVar, corpusSaverStopVar] takeMVar

      liftIO $ killThread ticker

      -- print final status regardless of the last scheduled update
      liftIO printStatus

      states <- liftIO $ workerStates workers

      case outputFormat of
        JSON ->
          liftIO $ BS.putStr =<< Echidna.Output.JSON.encodeCampaign env states
        Text -> do
          liftIO . putStrLn =<< ppCampaign  states
        None ->
          pure ()
      pure states

  where

  spawnWorker env testLimit corpusChunk workerId = do
    stateRef <- newIORef initialWorkerState
    let bus = env.bus

    threadId <- forkIO $ do
      -- TODO: maybe figure this out with forkFinally?
      let workerType = workerIDToType env.cfg.campaignConf workerId
      maybeStopReason <- catches (do
          let
            timeoutUsecs = maybe (-1) (*1_000_000) env.cfg.uiConf.maxTime
            corpus = if workerType == SymbolicWorker then initialCorpus else corpusChunk

          maybeResult <- timeout timeoutUsecs $ case workerType of
             FuzzWorker -> do
                 let agent = FuzzerAgent workerId vm dict corpus testLimit stateRef
                 runAgent agent bus env
             SymbolicWorker -> do
                 let agent = SymbolicAgent vm dict corpus cliSelectedContract stateRef
                 runAgent agent bus env

          pure $ case maybeResult of
            Just () -> Nothing -- Agent finished and pushed event
            Nothing -> Just TimeLimitReached
        )
        [ Handler $ \(e :: AsyncException) -> pure $ Just (Killed (show e))
        , Handler $ \(e :: SomeException)  -> pure $ Just (Crashed (show e))
        ]

      case maybeStopReason of
        Just stopReason -> do
           time <- liftIO getTimestamp
           liftIO $ writeChan env.eventQueue (time, WorkerEvent workerId workerType (WorkerStopped stopReason))
        Nothing -> pure ()

    pure (threadId, stateRef)

  -- | Get a snapshot of all worker states
  workerStates workers =
    forM workers $ \(_, stateRef) -> readIORef stateRef

 -- | Order the workers to stop immediately
stopWorkers :: MonadIO m => [(ThreadId, IORef WorkerState)] -> m ()
stopWorkers workers =
  forM_ workers $ \(threadId, workerStateRef) -> do
    workerState <- readIORef workerStateRef
    liftIO $ mapM_ killThread (threadId : workerState.runningThreads)

vtyConfig :: IO VtyUserConfig
vtyConfig = do
  pure defaultConfig { configInputMap = [
    (Nothing, "\ESC[6;2~", EvKey KPageDown [MShift]),
    (Nothing, "\ESC[5;2~", EvKey KPageUp [MShift])
    ] }

-- | Check if we should stop drawing (or updating) the dashboard, then do the right thing.
monitor :: MonadReader Env m => m (App UIState UIEvent Name)
monitor = do
  let
    drawUI :: UIState -> [Widget Name]
    drawUI uiState =
      [ if uiState.displayFetchedDialog
           then fetchedDialogWidget uiState
           else emptyWidget
      , uiState.campaignWidget ]

    toggleFocus :: UIState -> UIState
    toggleFocus state =
      case state.focusedPane of
        TestsPane | state.displayLogPane   -> state { focusedPane = LogPane }
        LogPane   | state.displayTestsPane -> state { focusedPane = TestsPane }
        _ -> state

    refocusIfNeeded :: UIState -> UIState
    refocusIfNeeded state = if
      (state.focusedPane == TestsPane && not state.displayTestsPane) ||
      (state.focusedPane == LogPane && not state.displayLogPane)
      then toggleFocus state else state

    focusedViewportScroll :: UIState -> ViewportScroll Name
    focusedViewportScroll state = case state.focusedPane of
      TestsPane -> viewportScroll TestsViewPort
      LogPane   -> viewportScroll LogViewPort

    onEvent env = \case
      AppEvent (CampaignUpdated now tests c') -> do
        state <- get
        let updatedState = state { campaigns = c', status = Running, now, tests }
        newWidget <- liftIO $ runReaderT (campaignStatus updatedState) env
        -- intentionally using lazy modify here, so unnecessary widget states don't get computed
        modify $ const updatedState { campaignWidget = newWidget }
      AppEvent (FetchCacheUpdated contracts slots) ->
        modify' $ \state ->
          state { fetchedContracts = contracts
                , fetchedSlots = slots }
      AppEvent (EventReceived event@(time,campaignEvent)) -> do
        modify' $ \state -> state { events = state.events |> event }

        case campaignEvent of
          WorkerEvent _ _ (NewCoverage { points, numCodehashes, corpusSize }) ->
            modify' $ \state ->
              state { coverage = max state.coverage points -- max not really needed
                    , corpusSize
                    , numCodehashes
                    , lastNewCov = time
                    }
          WorkerEvent _ _ (WorkerStopped _) ->
            modify' $ \state ->
              state { workersAlive = state.workersAlive - 1
                    , timeStopped = if state.workersAlive == 1
                                       then Just time else Nothing
                    }

          _ -> pure ()
      VtyEvent (EvKey (KChar 'f') _) ->
        modify' $ \state ->
          state { displayFetchedDialog = not state.displayFetchedDialog }
      VtyEvent (EvKey (KChar 'l') _) ->
        modify' $ \state ->
          refocusIfNeeded $ state { displayLogPane = not state.displayLogPane }
      VtyEvent (EvKey (KChar 't') _) ->
        modify' $ \state ->
          refocusIfNeeded $ state { displayTestsPane = not state.displayTestsPane }
      VtyEvent (EvKey direction _) | direction == KPageUp || direction == KPageDown -> do
        state <- get
        let vp = focusedViewportScroll state
        vScrollPage vp (if direction == KPageDown then Down else Up)
      VtyEvent (EvKey direction _) | direction == KUp || direction == KDown -> do
        state <- get
        let vp = focusedViewportScroll state
        vScrollBy vp (if direction == KDown then 1 else -1)
      VtyEvent (EvKey k []) | k == KChar '\t' || k ==  KBackTab ->
        -- just two panes, so both keybindings just toggle the active one
        modify' toggleFocus
      VtyEvent (EvKey KEsc _)                         -> halt
      VtyEvent (EvKey (KChar 'c') l) | MCtrl `elem` l -> halt
      MouseDown (SBClick el n) _ _ _ ->
        case n of
          TestsViewPort -> do
            modify' $ \state -> state { focusedPane = TestsPane }
            let vp = viewportScroll TestsViewPort
            case el of
              SBHandleBefore -> vScrollBy vp (-1)
              SBHandleAfter  -> vScrollBy vp 1
              SBTroughBefore -> vScrollBy vp (-10)
              SBTroughAfter  -> vScrollBy vp 10
              SBBar          -> pure ()
          LogViewPort -> do
            modify' $ \state -> state { focusedPane = LogPane }
            let vp = viewportScroll LogViewPort
            case el of
              SBHandleBefore -> vScrollBy vp (-1)
              SBHandleAfter  -> vScrollBy vp 1
              SBTroughBefore -> vScrollBy vp (-10)
              SBTroughAfter  -> vScrollBy vp 10
              SBBar          -> pure ()
          _ -> pure ()
      _ -> pure ()

  env <- ask
  pure $ App { appDraw = drawUI
             , appStartEvent = pure ()
             , appHandleEvent = onEvent env
             , appAttrMap = const attrs
             , appChooseCursor = neverShowCursor
             }

-- | Heuristic check that we're in a sensible terminal (not a pipe)
isTerminal :: IO Bool
isTerminal = hNowSupportsANSI stdout

-- | Composes a compact text status line of the campaign
statusLine
  :: Env
  -> [WorkerState]
  -> IORef GasTracker  -- Gas consumption tracking state
  -> IO String
statusLine env states lastUpdateRef = do
  tests <- traverse readIORef env.testRefs
  (points, _) <- coverageStats env.coverageRefInit env.coverageRefRuntime
  corpus <- readIORef env.corpusRef
  now <- getTimestamp
  let totalCalls = sum ((.ncalls) <$> states)
  let totalGas = sum ((.totalGas) <$> states)

  -- Calculate delta-based gas/s
  gasTracker <- readIORef lastUpdateRef
  let deltaTime = round $ diffLocalTime now gasTracker.lastUpdateTime
  let deltaGas = totalGas - gasTracker.totalGasConsumed
  let gasPerSecond = if deltaTime > 0 then deltaGas `div` deltaTime else 0
  writeIORef lastUpdateRef $ GasTracker now totalGas

  let shrinkLimit = env.cfg.campaignConf.shrinkLimit
  let shrinkingWorkers = mapMaybe getShrinkingWorker tests
        where getShrinkingWorker test = case (test.state, test.workerId) of
                (Large step, Just wid) | step < shrinkLimit -> Just (wid, step, length test.reproducer)
                _                                           -> Nothing
  let shrinkingPart
        | null shrinkingWorkers = ""
        | otherwise = ", shrinking: " <> unwords (map formatWorker shrinkingWorkers)
        where
          formatWorker (wid, step, seqLength) =
            "W" <> show wid <> ":" <> show step <> "/" <> show shrinkLimit <> "(" <> show seqLength <> ")"

  pure $ "tests: " <> show (length $ filter didFail tests) <> "/" <> show (length tests)
    <> ", fuzzing: " <> show totalCalls <> "/" <> show env.cfg.campaignConf.testLimit
    <> ", values: " <> show ((.value) <$> filter isOptimizationTest tests)
    <> ", cov: " <> show points
    <> ", corpus: " <> show (Corpus.corpusSize corpus)
    <> shrinkingPart
    <> ", gas/s: " <> show gasPerSecond<|MERGE_RESOLUTION|>--- conflicted
+++ resolved
@@ -39,10 +39,6 @@
 import Echidna.Agent.Fuzzer (FuzzerAgent(..))
 import Echidna.Agent.Symbolic (SymbolicAgent(..))
 import Echidna.MCP (runMCPServer)
-<<<<<<< HEAD
-import Echidna.Server qualified
-=======
->>>>>>> 44edaac9
 import Echidna.SourceAnalysis.Slither (isEmptySlitherInfo)
 import Echidna.Types.Campaign
 import Echidna.Types.Config
@@ -201,11 +197,7 @@
 
       let forwardEvent ev = do
             msg <- runReaderT (ppLogLine vm ev) env
-<<<<<<< HEAD
-            liftIO $ atomicModifyIORef' logBuffer (\logs -> (take 100 (pack msg : logs), ()))
-=======
             liftIO $ atomicModifyIORef' logBuffer (\logs -> (pack msg : logs, ()))
->>>>>>> 44edaac9
             putStrLn msg
       uiEventsForwarderStopVar <- spawnListener forwardEvent
 
@@ -225,18 +217,7 @@
       case conf.campaignConf.serverPort of
         Just port -> do
           liftIO $ pushCampaignEvent env (ServerLog ("MCP Server running at http://127.0.0.1:" ++ show port ++ "/mcp"))
-<<<<<<< HEAD
-          void $ liftIO $ forkIO $ runMCPServer env (fromIntegral port) logBuffer
-        Nothing -> pure ()
-
-      -- T013: Spawn MCP server if mcpPort is configured
-      case conf.campaignConf.mcpPort of
-        Just port -> do
-          liftIO $ pushCampaignEvent env (ServerLog ("MCP Agent Server starting on port " ++ show port))
-          void $ liftIO $ forkIO $ Echidna.Server.spawnMCPServer port env
-=======
           void $ liftIO $ forkIO $ runMCPServer env (map snd workers) (fromIntegral port) logBuffer
->>>>>>> 44edaac9
         Nothing -> pure ()
 
       ticker <- liftIO . forkIO . forever $ do
