--- conflicted
+++ resolved
@@ -14,11 +14,8 @@
 
 import EVM.Types (W256)
 
-<<<<<<< HEAD
 import Echidna.Property
 
-=======
->>>>>>> 0dbab146
 data Config = Config
   { _solcArgs :: Maybe String
   , _epochs :: Int
@@ -34,22 +31,12 @@
   parseJSON (Object v) = Config <$> v .:? "solcArgs"  .!= Nothing
                                 <*> v .:? "epochs"    .!= 2
                                 <*> v .:? "testLimit" .!= 10000
+                                <*> v .:? "return"    .!= ShouldReturnTrue
                                 <*> v .:? "range"     .!= 10
                                 <*> v .:? "gasLimit"  .!= 0xffffffffffffffff 
   parseJSON _          = parseJSON (Object mempty)
 
-<<<<<<< HEAD
-defaultConfig :: Config
-defaultConfig = Config
-  { _solcArgs = Nothing
-  , _epochs = 2
-  , _returnType = ShouldReturnTrue
-  , _testLimit = 10000
-  , _range = 10
-  , _gasLimit = 0xffffffffffffffff }
-=======
 newtype ParseException = ParseException FilePath
->>>>>>> 0dbab146
 
 defaultConfig :: Config
 defaultConfig = either (error "Config parser got messed up :(") id $ Y.decodeEither ""
