{-# LANGUAGE FlexibleContexts #-}
{-# LANGUAGE FlexibleInstances #-}
{-# LANGUAGE LambdaCase #-}
{-# LANGUAGE MultiParamTypeClasses #-}
{-# LANGUAGE ScopedTypeVariables #-}
{-# LANGUAGE TemplateHaskell #-}
{-# LANGUAGE TupleSections #-}

module Echidna.Config where

import Control.Lens
import Control.Monad (liftM2, liftM5)
import Control.Monad.Catch (MonadThrow)
import Control.Monad.IO.Class (MonadIO(..))
import Control.Monad.Reader (Reader, ReaderT(..), runReader)
import Control.Monad.State (StateT(..), runStateT)
import Control.Monad.Trans (lift)
import Data.ByteString.Lazy.Char8 (unpack)
import Data.Aeson
import Data.Aeson.Lens
import Data.Functor ((<&>))
import Data.Has (Has(..))
import Data.HashMap.Strict (keys)
import Data.HashSet (HashSet, fromList, insert, difference)
import Data.Maybe (fromMaybe)
import Data.Text (Text, isPrefixOf)
import EVM (result)
import EVM.Concrete (Word(..), Whiff(..))

import qualified Control.Monad.Fail as M (MonadFail(..))
import qualified Data.ByteString as BS
import qualified Data.List.NonEmpty as NE
import qualified Data.Yaml as Y

import Echidna.Campaign
import Echidna.Solidity
import Echidna.Test
import Echidna.Transaction
import Echidna.UI

-- | Our big glorious global config type, just a product of each local config.,
data EConfig = EConfig { _cConf :: CampaignConf
                       , _nConf :: Names
                       , _sConf :: SolConf
                       , _tConf :: TestConf
                       , _xConf :: TxConf
                       , _uConf :: UIConf
                       }
makeLenses ''EConfig

data EConfigWithUsage = EConfigWithUsage { _econfig   :: EConfig
                                         , _badkeys   :: HashSet Text
                                         , _unsetkeys :: HashSet Text
                                         }
makeLenses ''EConfigWithUsage

instance Has EConfig EConfigWithUsage where
  hasLens = econfig

instance Has CampaignConf EConfig where
  hasLens = cConf

instance Has Names EConfig where
  hasLens = nConf

instance Has SolConf EConfig where
  hasLens = sConf

instance Has TestConf EConfig where
  hasLens = tConf

instance Has TxConf EConfig where
  hasLens = xConf

instance Has UIConf EConfig where
  hasLens = uConf

instance FromJSON EConfig where
<<<<<<< HEAD
  parseJSON (Object v) =
    let tc = do psender <- v .:? "psender" .!= 0x00a329c0648769a73afac7f9381e08fb43dbea70
                fprefix <- v .:? "prefix"  .!= "echidna_"
                let goal fname = if (fprefix <> "revert_") `isPrefixOf` fname then ResRevert else ResTrue
                return $ TestConf (\fname -> (== goal fname)  . maybe ResOther classifyRes . view result)
                                  (const psender)
        getWord s d = C Dull . fromIntegral <$> v .:? s .!= (d :: Integer)
        xc = liftM4 TxConf (getWord "propMaxGas" 8000030) (getWord "testMaxGas" 0xffffffff)
                           (getWord "maxTimeDelay" 604800)     (getWord "maxBlockDelay" 60480)
        cov = v .:? "coverage" <&> \case Just True -> Just mempty
                                         _         -> Nothing
        cc = CampaignConf <$> v .:? "testLimit"   .!= 50000
                          <*> v .:? "seqLen"      .!= 100
                          <*> v .:? "shrinkLimit" .!= 5000
                          <*> cov
                          <*> v .:? "seed"
        names :: Names
        names Sender = (" from: " ++) . show
        names _      = const ""
        ppc :: Y.Parser (Campaign -> Int -> String)
        ppc = liftM2 (\cf xf c g -> runReader (ppCampaign c) (cf, xf, names) ++ "\nSeed: " ++ show g) cc xc
        style :: Y.Parser (Campaign -> Int -> String)
        style = v .:? "format" .!= ("text" :: String) >>=
          \case "text"             -> ppc
                "json"             -> pure . flip $ \g ->
                  unpack . encode . set (_Object . at "seed") (Just . toJSON $ g) . toJSON;
                "none"             -> pure $ \_ _ -> ""
                _                  -> pure $ \_ _ -> M.fail
                  "unrecognized ui type (should be text, json, or none)" in
    EConfig <$> cc
            <*> pure names
            <*> (SolConf <$> v .:? "contractAddr"   .!= 0x00a329c0648769a73afac7f9381e08fb43dbea72
                         <*> v .:? "deployer"       .!= 0x00a329c0648769a73afac7f9381e08fb43dbea70
                         <*> v .:? "sender"         .!= [0x10000, 0x20000, 0x00a329c0648769a73afac7f9381e08fb43dbea70]
                         <*> v .:? "balanceAddr"    .!= 0xffffffff
                         <*> v .:? "balanceContract".!= 0
                         <*> v .:? "prefix"         .!= "echidna_"
                         <*> v .:? "cryticArgs"     .!= []
                         <*> v .:? "solcArgs"       .!= ""
                         <*> v .:? "solcLibs"       .!= []
                         <*> v .:? "quiet"          .!= False
                         <*> v .:? "initialize"     .!= Nothing
                         <*> v .:? "checkAsserts"   .!= False)
            <*> tc
            <*> xc
            <*> (UIConf <$> v .:? "dashboard" .!= True <*> style)
  parseJSON _ = parseJSON (Object mempty)
=======
  -- retrieve the config from the key usage annotated parse
  parseJSON = fmap _econfig . parseJSON

instance FromJSON EConfigWithUsage where
  -- this runs the parser in a StateT monad which keeps track of the keys
  -- utilized by the config parser
  -- we can then compare the set difference between the keys found in the config
  -- file and the keys used by the parser to comopute which keys were set in the
  -- config and not used and which keys were unset in the config and defaulted
  parseJSON o = do
    let v' = case o of
                  Object v -> v
                  _        -> mempty
    (c, ks) <- runStateT (parser v') $ fromList []
    let found = fromList (keys v')
    return $ EConfigWithUsage c (found `difference` ks) (ks `difference` found)
    -- this parser runs in StateT and comes equipped with the following
    -- equivalent unary operators:
    -- x .:? k (Parser) <==> x ..:? k (StateT)
    -- x .!= v (Parser) <==> x ..!= v (StateT)
    -- tl;dr use an extra initial . to lift into the StateT parser
    where parser v =
            let useKey k = hasLens %= insert k
                x ..:? k = useKey k >> lift (x .:? k)
                x ..!= y = fromMaybe y <$> x
                tc = do psender <- v ..:? "psender" ..!= 0x00a329c0648769a73afac7f9381e08fb43dbea70
                        fprefix <- v ..:? "prefix"  ..!= "echidna_"
                        let goal fname = if (fprefix <> "revert_") `isPrefixOf` fname then ResRevert else ResTrue
                        return $ TestConf (\fname -> (== goal fname)  . maybe ResOther classifyRes . view result)
                                          (const psender)
                getWord s d = C Dull . fromIntegral <$> v ..:? s ..!= (d :: Integer)
                xc = liftM5 TxConf (getWord "propMaxGas" 8000030) (getWord "testMaxGas" 0xffffffff)
                                   (getWord "maxGasprice" 100000000000)
                                   (getWord "maxTimeDelay" 604800)     (getWord "maxBlockDelay" 60480)
                cov = v ..:? "coverage" <&> \case Just True -> Just mempty
                                                  _         -> Nothing
                cc = CampaignConf <$> v ..:? "testLimit"   ..!= 50000
                                  <*> v ..:? "stopOnFail"  ..!= False
                                  <*> v ..:? "seqLen"      ..!= 100
                                  <*> v ..:? "shrinkLimit" ..!= 5000
                                  <*> cov
                                  <*> v ..:? "seed"
                                  <*> v ..:? "dictFreq"    ..!= 0.40
                names :: Names
                names Sender = (" from: " ++) . show
                names _      = const ""
                --ppc :: Has (HashSet Text) s => StateT s Y.Parser (Campaign -> Int -> String)
                ppc = liftM2 (\cf xf c g -> runReader (ppCampaign c) (cf, xf, names) ++ "\nSeed: " ++ show g) cc xc
                --style :: Has (HashSet Text) s => StateT s Y.Parser (Campaign -> Int -> String)
                style = v ..:? "format" ..!= ("text" :: String) >>=
                  \case "text"             -> ppc
                        "json"             -> pure . flip $ \g ->
                          unpack . encode . set (_Object . at "seed") (Just . toJSON $ g) . toJSON
                        "none"             -> pure $ \_ _ -> ""
                        _                  -> pure $ \_ _ -> M.fail
                          "unrecognized ui type (should be text, json, or none)" in
            EConfig <$> cc
                    <*> pure names
                    <*> (SolConf <$> v ..:? "contractAddr"    ..!= 0x00a329c0648769a73afac7f9381e08fb43dbea72
                                 <*> v ..:? "deployer"        ..!= 0x00a329c0648769a73afac7f9381e08fb43dbea70
                                 <*> v ..:? "sender"          ..!= (0x10000 NE.:| [0x20000, 0x00a329c0648769a73afac7f9381e08fb43dbea70])
                                 <*> v ..:? "balanceAddr"     ..!= 0xffffffff
                                 <*> v ..:? "balanceContract" ..!= 0
                                 <*> v ..:? "prefix"          ..!= "echidna_"
                                 <*> v ..:? "cryticArgs"      ..!= []
                                 <*> v ..:? "solcArgs"        ..!= ""
                                 <*> v ..:? "solcLibs"        ..!= []
                                 <*> v ..:? "quiet"           ..!= False
                                 <*> v ..:? "checkAsserts"    ..!= False)
                    <*> tc
                    <*> xc
                    <*> (UIConf <$> v ..:? "dashboard" ..!= True <*> v ..:? "timeout" <*> style)
>>>>>>> 74c244b0

-- | The default config used by Echidna (see the 'FromJSON' instance for values used).
defaultConfig :: EConfig
defaultConfig = either (error "Config parser got messed up :(") id $ Y.decodeEither' ""

-- | Try to parse an Echidna config file, throw an error if we can't.
parseConfig :: (MonadThrow m, MonadIO m) => FilePath -> m EConfigWithUsage
parseConfig f = liftIO (BS.readFile f) >>= Y.decodeThrow

-- | Run some action with the default configuration, useful in the REPL.
withDefaultConfig :: ReaderT EConfig m a -> m a
withDefaultConfig = (`runReaderT` defaultConfig)

-- | 'withDefaultConfig' but not for transformers
withDefaultConfig' :: Reader EConfig a -> a
withDefaultConfig' = (`runReader` defaultConfig)<|MERGE_RESOLUTION|>--- conflicted
+++ resolved
@@ -76,55 +76,6 @@
   hasLens = uConf
 
 instance FromJSON EConfig where
-<<<<<<< HEAD
-  parseJSON (Object v) =
-    let tc = do psender <- v .:? "psender" .!= 0x00a329c0648769a73afac7f9381e08fb43dbea70
-                fprefix <- v .:? "prefix"  .!= "echidna_"
-                let goal fname = if (fprefix <> "revert_") `isPrefixOf` fname then ResRevert else ResTrue
-                return $ TestConf (\fname -> (== goal fname)  . maybe ResOther classifyRes . view result)
-                                  (const psender)
-        getWord s d = C Dull . fromIntegral <$> v .:? s .!= (d :: Integer)
-        xc = liftM4 TxConf (getWord "propMaxGas" 8000030) (getWord "testMaxGas" 0xffffffff)
-                           (getWord "maxTimeDelay" 604800)     (getWord "maxBlockDelay" 60480)
-        cov = v .:? "coverage" <&> \case Just True -> Just mempty
-                                         _         -> Nothing
-        cc = CampaignConf <$> v .:? "testLimit"   .!= 50000
-                          <*> v .:? "seqLen"      .!= 100
-                          <*> v .:? "shrinkLimit" .!= 5000
-                          <*> cov
-                          <*> v .:? "seed"
-        names :: Names
-        names Sender = (" from: " ++) . show
-        names _      = const ""
-        ppc :: Y.Parser (Campaign -> Int -> String)
-        ppc = liftM2 (\cf xf c g -> runReader (ppCampaign c) (cf, xf, names) ++ "\nSeed: " ++ show g) cc xc
-        style :: Y.Parser (Campaign -> Int -> String)
-        style = v .:? "format" .!= ("text" :: String) >>=
-          \case "text"             -> ppc
-                "json"             -> pure . flip $ \g ->
-                  unpack . encode . set (_Object . at "seed") (Just . toJSON $ g) . toJSON;
-                "none"             -> pure $ \_ _ -> ""
-                _                  -> pure $ \_ _ -> M.fail
-                  "unrecognized ui type (should be text, json, or none)" in
-    EConfig <$> cc
-            <*> pure names
-            <*> (SolConf <$> v .:? "contractAddr"   .!= 0x00a329c0648769a73afac7f9381e08fb43dbea72
-                         <*> v .:? "deployer"       .!= 0x00a329c0648769a73afac7f9381e08fb43dbea70
-                         <*> v .:? "sender"         .!= [0x10000, 0x20000, 0x00a329c0648769a73afac7f9381e08fb43dbea70]
-                         <*> v .:? "balanceAddr"    .!= 0xffffffff
-                         <*> v .:? "balanceContract".!= 0
-                         <*> v .:? "prefix"         .!= "echidna_"
-                         <*> v .:? "cryticArgs"     .!= []
-                         <*> v .:? "solcArgs"       .!= ""
-                         <*> v .:? "solcLibs"       .!= []
-                         <*> v .:? "quiet"          .!= False
-                         <*> v .:? "initialize"     .!= Nothing
-                         <*> v .:? "checkAsserts"   .!= False)
-            <*> tc
-            <*> xc
-            <*> (UIConf <$> v .:? "dashboard" .!= True <*> style)
-  parseJSON _ = parseJSON (Object mempty)
-=======
   -- retrieve the config from the key usage annotated parse
   parseJSON = fmap _econfig . parseJSON
 
@@ -193,11 +144,11 @@
                                  <*> v ..:? "solcArgs"        ..!= ""
                                  <*> v ..:? "solcLibs"        ..!= []
                                  <*> v ..:? "quiet"           ..!= False
+                                 <*> v ..:? "initialize"      ..!= Nothing
                                  <*> v ..:? "checkAsserts"    ..!= False)
                     <*> tc
                     <*> xc
                     <*> (UIConf <$> v ..:? "dashboard" ..!= True <*> v ..:? "timeout" <*> style)
->>>>>>> 74c244b0
 
 -- | The default config used by Echidna (see the 'FromJSON' instance for values used).
 defaultConfig :: EConfig
