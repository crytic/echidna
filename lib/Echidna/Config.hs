{-# LANGUAGE FlexibleContexts #-}
{-# LANGUAGE FlexibleInstances #-}
{-# LANGUAGE LambdaCase #-}
{-# LANGUAGE MultiParamTypeClasses #-}
{-# LANGUAGE ScopedTypeVariables #-}
{-# LANGUAGE TemplateHaskell #-}
{-# LANGUAGE TupleSections #-}

module Echidna.Config where

import Control.Lens
<<<<<<< HEAD
import Control.Monad (liftM2)
=======
import Control.Monad (liftM5)
>>>>>>> 313a4f8b
import Control.Monad.Catch (MonadThrow)
import Control.Monad.IO.Class (MonadIO(..))
import Control.Monad.Reader (Reader, ReaderT(..), runReader)
import Control.Monad.State (StateT(..), runStateT)
import Control.Monad.Trans (lift)
import Data.Bool (bool)
import Data.Aeson
import Data.Functor ((<&>))
import Data.Has (Has(..))
import Data.HashMap.Strict (keys)
import Data.HashSet (HashSet, fromList, insert, difference)
import Data.Maybe (fromMaybe)
import Data.Text (Text, isPrefixOf)
import EVM (result)
import EVM.Concrete (Word(..), Whiff(..))

import qualified Control.Monad.Fail as M (MonadFail(..))
import qualified Data.ByteString as BS
import qualified Data.List.NonEmpty as NE
import qualified Data.Yaml as Y

import Echidna.Campaign
import Echidna.Solidity
import Echidna.Test
import Echidna.Transaction
import Echidna.UI
import Echidna.UI.Report

-- | Our big glorious global config type, just a product of each local config.,
data EConfig = EConfig { _cConf :: CampaignConf
                       , _nConf :: Names
                       , _sConf :: SolConf
                       , _tConf :: TestConf
                       , _xConf :: TxConf
                       , _uConf :: UIConf
                       }
makeLenses ''EConfig

data EConfigWithUsage = EConfigWithUsage { _econfig   :: EConfig
                                         , _badkeys   :: HashSet Text
                                         , _unsetkeys :: HashSet Text
                                         }
makeLenses ''EConfigWithUsage

instance Has EConfig EConfigWithUsage where
  hasLens = econfig

instance Has CampaignConf EConfig where
  hasLens = cConf

instance Has Names EConfig where
  hasLens = nConf

instance Has SolConf EConfig where
  hasLens = sConf

instance Has TestConf EConfig where
  hasLens = tConf

instance Has TxConf EConfig where
  hasLens = xConf

instance Has UIConf EConfig where
  hasLens = uConf

instance FromJSON EConfig where
  -- retrieve the config from the key usage annotated parse
  parseJSON = fmap _econfig . parseJSON

instance FromJSON EConfigWithUsage where
  -- this runs the parser in a StateT monad which keeps track of the keys
  -- utilized by the config parser
  -- we can then compare the set difference between the keys found in the config
  -- file and the keys used by the parser to comopute which keys were set in the
  -- config and not used and which keys were unset in the config and defaulted
  parseJSON o = do
    let v' = case o of
                  Object v -> v
                  _        -> mempty
    (c, ks) <- runStateT (parser v') $ fromList []
    let found = fromList (keys v')
    return $ EConfigWithUsage c (found `difference` ks) (ks `difference` found)
    -- this parser runs in StateT and comes equipped with the following
    -- equivalent unary operators:
    -- x .:? k (Parser) <==> x ..:? k (StateT)
    -- x .!= v (Parser) <==> x ..!= v (StateT)
    -- tl;dr use an extra initial . to lift into the StateT parser
    where parser v =
            let useKey k = hasLens %= insert k
                x ..:? k = useKey k >> lift (x .:? k)
                x ..!= y = fromMaybe y <$> x
                tc = do psender <- v ..:? "psender" ..!= 0x00a329c0648769a73afac7f9381e08fb43dbea70
                        fprefix <- v ..:? "prefix"  ..!= "echidna_"
                        let goal fname = if (fprefix <> "revert_") `isPrefixOf` fname then ResRevert else ResTrue
                        return $ TestConf (\fname -> (== goal fname)  . maybe ResOther classifyRes . view result)
                                          (const psender)
                getWord s d = C Dull . fromIntegral <$> v ..:? s ..!= (d :: Integer)
                xc = TxConf <$> getWord "propMaxGas" 8000030
                            <*> getWord "testMaxGas" 0xffffffff
                            <*> getWord "maxGasprice" 100000000000
                            <*> getWord "maxTimeDelay" 604800     
                            <*> getWord "maxBlockDelay" 60480
                            <*> getWord "maxValue" 100000000000000000000 -- 100 eth

                cov = v ..:? "coverage" <&> \case Just True -> Just mempty
                                                  _         -> Nothing
                cc = CampaignConf <$> v ..:? "testLimit"   ..!= 50000
                                  <*> v ..:? "stopOnFail"  ..!= False
                                  <*> v ..:? "estimateGas" ..!= False
                                  <*> v ..:? "seqLen"      ..!= 100
                                  <*> v ..:? "shrinkLimit" ..!= 5000
                                  <*> cov
                                  <*> v ..:? "seed"
                                  <*> v ..:? "dictFreq"    ..!= 0.40
                                  <*> v ..:? "corpusDir"   ..!= Nothing
                                  <*> v ..:? "mutConsts"   ..!= (100,1,1)

                names :: Names
                names Sender = (" from: " ++) . show
                names _      = const ""
                mode = fromMaybe Interactive <$> (v ..:? "format" >>= \case
                  Just ("text" :: String) -> pure $ Just $ NonInteractive Text
                  Just "json" -> pure $ Just $ NonInteractive JSON
                  Just "none" -> pure $ Just $ NonInteractive None
                  Nothing -> pure Nothing
                  _ -> M.fail "unrecognized format type (should be text, json, or none)") in
            EConfig <$> cc
                    <*> pure names
                    <*> (SolConf <$> v ..:? "contractAddr"    ..!= 0x00a329c0648769a73afac7f9381e08fb43dbea72
                                 <*> v ..:? "deployer"        ..!= 0x00a329c0648769a73afac7f9381e08fb43dbea70
                                 <*> v ..:? "sender"          ..!= (0x10000 NE.:| [0x20000, 0x00a329c0648769a73afac7f9381e08fb43dbea70])
                                 <*> v ..:? "balanceAddr"     ..!= 0xffffffff
                                 <*> v ..:? "balanceContract" ..!= 0
                                 <*> v ..:? "prefix"          ..!= "echidna_"
                                 <*> v ..:? "cryticArgs"      ..!= []
                                 <*> v ..:? "solcArgs"        ..!= ""
                                 <*> v ..:? "solcLibs"        ..!= []
                                 <*> v ..:? "quiet"           ..!= False
                                 <*> v ..:? "initialize"      ..!= Nothing
                                 <*> v ..:? "multi-abi"       ..!= False
                                 <*> v ..:? "checkAsserts"    ..!= False
                                 <*> (bool Whitelist Blacklist <$> v ..:? "filterBlacklist" ..!= True <*> v ..:? "filterFunctions" ..!= []))
                    <*> tc
                    <*> xc
                    <*> (UIConf <$> v ..:? "timeout" <*> mode)

-- | The default config used by Echidna (see the 'FromJSON' instance for values used).
defaultConfig :: EConfig
defaultConfig = either (error "Config parser got messed up :(") id $ Y.decodeEither' ""

-- | Try to parse an Echidna config file, throw an error if we can't.
parseConfig :: (MonadThrow m, MonadIO m) => FilePath -> m EConfigWithUsage
parseConfig f = liftIO (BS.readFile f) >>= Y.decodeThrow

-- | Run some action with the default configuration, useful in the REPL.
withDefaultConfig :: ReaderT EConfig m a -> m a
withDefaultConfig = (`runReaderT` defaultConfig)

-- | 'withDefaultConfig' but not for transformers
withDefaultConfig' :: Reader EConfig a -> a
withDefaultConfig' = (`runReader` defaultConfig)<|MERGE_RESOLUTION|>--- conflicted
+++ resolved
@@ -9,11 +9,11 @@
 module Echidna.Config where
 
 import Control.Lens
-<<<<<<< HEAD
-import Control.Monad (liftM2)
-=======
-import Control.Monad (liftM5)
->>>>>>> 313a4f8b
+-- <<<<<<< HEAD
+-- import Control.Monad (liftM2)
+-- =======
+-- import Control.Monad (liftM5)
+-- >>>>>>> origin/master
 import Control.Monad.Catch (MonadThrow)
 import Control.Monad.IO.Class (MonadIO(..))
 import Control.Monad.Reader (Reader, ReaderT(..), runReader)
