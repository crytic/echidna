--- conflicted
+++ resolved
@@ -30,21 +30,13 @@
 makeLenses ''Config
 
 instance FromJSON Config where
-<<<<<<< HEAD
   parseJSON (Object v) = Config <$> v .:? "solcArgs"    .!= Nothing
                                 <*> v .:? "epochs"      .!= 2
                                 <*> v .:? "testLimit"   .!= 10000
+                                <*> v .:? "return"      .!= ShouldReturnTrue
                                 <*> v .:? "range"       .!= 10
                                 <*> v .:? "gasLimit"    .!= 0xffffffffffffffff
                                 <*> v .:? "shrinkLimit" .!= 1000 
-=======
-  parseJSON (Object v) = Config <$> v .:? "solcArgs"  .!= Nothing
-                                <*> v .:? "epochs"    .!= 2
-                                <*> v .:? "testLimit" .!= 10000
-                                <*> v .:? "return"    .!= ShouldReturnTrue
-                                <*> v .:? "range"     .!= 10
-                                <*> v .:? "gasLimit"  .!= 0xffffffffffffffff 
->>>>>>> 015437b7
   parseJSON _          = parseJSON (Object mempty)
 
 newtype ParseException = ParseException FilePath
