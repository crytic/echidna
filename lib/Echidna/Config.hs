--- conflicted
+++ resolved
@@ -101,11 +101,8 @@
                          <*> v .:? "solcArgs"       .!= ""
                          <*> v .:? "solcLibs"       .!= []
                          <*> v .:? "quiet"          .!= False
-<<<<<<< HEAD
-                         <*> v .:? "initialize"     .!= Nothing)
-=======
+                         <*> v .:? "initialize"     .!= Nothing
                          <*> v .:? "checkAsserts"   .!= False)
->>>>>>> 3efc195f
             <*> tc
             <*> xc
             <*> (UIConf <$> v .:? "dashboard" .!= True <*> style)
