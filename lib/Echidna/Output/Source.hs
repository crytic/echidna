{-# LANGUAGE ViewPatterns #-}
{-# LANGUAGE ParallelListComp #-}

module Echidna.Output.Source where

import Prelude hiding (writeFile)

import Control.Monad (unless)
import Data.ByteString qualified as BS
import Data.Foldable
import Data.IORef (readIORef, IORef)
import Data.List (nub, sort)
import Data.Maybe (fromMaybe, mapMaybe)
import Data.Map (Map)
import Data.Map qualified as Map
import Data.Sequence qualified as Seq
import Data.Set qualified as S
import Data.Text (Text, pack)
import Data.Text qualified as T
import Data.Text.Encoding (decodeUtf8)
import Data.Text.IO (writeFile)
import Data.TLS.GHC (allTLS, TLS)
import Data.Vector qualified as V
import qualified Data.Vector.Unboxed as U
import Data.Vector.Unboxed.Mutable qualified as VU
import HTMLEntities.Text qualified as HTML
import System.Directory (createDirectoryIfMissing)
import System.FilePath ((</>))
import Text.Printf (printf)

import EVM.Dapp (srcMapCodePos, DappInfo(..))
import EVM.Solidity (SourceCache(..), SrcMap, SolcContract(..))

import Echidna.Types.Campaign (CampaignConf(..))
import Echidna.Types.Config (Env(..), EConfig(..))
import Echidna.Types.Coverage (OpIx, unpackTxResults, CoverageMap, CoverageFileType (..), StatsMap, StatsMapV, StatsInfo)
import Echidna.Types.Tx (TxResult(..))
<<<<<<< HEAD
import EVM.Types (W256)

zipSumStats :: IO [StatsInfo] -> IO [StatsInfo] -> IO [StatsInfo]
zipSumStats v1 v2 = do
  vec1 <- v1
  vec2 <- v2
  return [exec1 + exec2 | exec1 <- vec1 | exec2 <- vec2]

combineStats :: TLS (IORef StatsMap) -> IO StatsMapV
combineStats statsRef = do
  threadStats' <- allTLS statsRef
  threadStats <-  mapM readIORef threadStats' :: IO [StatsMap]
  let statsLists = map (Map.map mvToList) threadStats :: [Map EVM.Types.W256 (IO [StatsInfo])]
  traverse (U.fromList <$>) $ Map.unionsWith zipSumStats statsLists
  where
    mvToList :: (VU.Unbox a) => VU.IOVector a -> IO [a]
    mvToList = fmap U.toList . U.freeze
=======
import Echidna.SourceAnalysis.Slither (AssertLocation(..), assertLocationList, SlitherInfo(..))
>>>>>>> 778f63c2

saveCoverages
  :: Env
  -> Int
  -> FilePath
  -> SourceCache
  -> [SolcContract]
  -> IO ()
saveCoverages env seed d sc cs = do
  let fileTypes = env.cfg.campaignConf.coverageFormats
  coverage <- readIORef env.coverageRef
  stats <- combineStats env.statsRef
  mapM_ (\ty -> saveCoverage ty seed d sc cs coverage stats) fileTypes

saveCoverage
  :: CoverageFileType
  -> Int
  -> FilePath
  -> SourceCache
  -> [SolcContract]
  -> CoverageMap
  -> StatsMapV
  -> IO ()
saveCoverage fileType seed d sc cs covMap statMap = do
  let extension = coverageFileExtension fileType
      fn = d </> "covered." <> show seed <> extension
  cc <- ppCoveredCode fileType sc cs covMap statMap
  createDirectoryIfMissing True d
  writeFile fn cc

coverageFileExtension :: CoverageFileType -> String
coverageFileExtension Lcov = ".lcov"
coverageFileExtension Html = ".html"
coverageFileExtension Txt = ".txt"

-- | Pretty-print the covered code
ppCoveredCode :: CoverageFileType -> SourceCache -> [SolcContract] -> CoverageMap -> StatsMapV -> IO Text
ppCoveredCode fileType sc cs s sm | null s = pure "Coverage map is empty"
  | otherwise = do
  -- List of covered lines during the fuzzing campaign
  covLines <- srcMapCov sc s sm cs
  let
    -- Collect all the possible lines from all the files
    allFiles = (\(path, src) -> (path, V.fromList (decodeUtf8 <$> BS.split 0xa src))) <$> Map.elems sc.files
    -- Excludes lines such as comments or blanks
    runtimeLinesMap = buildRuntimeLinesMap sc cs
    -- Pretty print individual file coverage
    ppFile (srcPath, srcLines) =
      let runtimeLines = fromMaybe mempty $ Map.lookup srcPath runtimeLinesMap
          marked = markLines fileType srcLines runtimeLines (fromMaybe Map.empty (Map.lookup srcPath covLines))
      in T.unlines (changeFileName srcPath : changeFileLines (V.toList marked))
    topHeader = case fileType of
      Lcov -> "TN:\n"
      Html -> "<style> code { white-space: pre-wrap; display: block; background-color: #eee; }" <>
              ".executed { background-color: #afa; }" <>
              ".reverted { background-color: #ffa; }" <>
              ".unexecuted { background-color: #faa; }" <>
              ".neutral { background-color: #eee; }" <>
              "</style>"
      Txt  -> ""
    -- ^ Text to add to top of the file
    changeFileName (T.pack -> fn) = case fileType of
      Lcov -> "SF:" <> fn
      Html -> "<b>" <> HTML.text fn <> "</b>"
      Txt  -> fn
    -- ^ Alter file name, in the case of html turning it into bold text
    changeFileLines ls = case fileType of
      Lcov -> ls ++ ["end_of_record"]
      Html -> "<br /><b>Legend:</b> Line # | Execs # | Reverts # | Code<br /><code>" : ls ++ ["", "</code>","<br />"]
      Txt  -> ls
    -- ^ Alter file contents, in the case of html encasing it in <code> and adding a line break
  pure $ topHeader <> T.unlines (map ppFile allFiles)

-- | Mark one particular line, from a list of lines, keeping the order of them
markLines :: CoverageFileType -> V.Vector Text -> S.Set Int -> Map Int ([TxResult], StatsInfo) -> V.Vector Text
markLines fileType codeLines runtimeLines resultMap =
  V.map markLine . V.filter shouldUseLine $ V.indexed codeLines
  where
  shouldUseLine (i, _) = case fileType of
    Lcov -> i + 1 `elem` runtimeLines
    _ -> True
  markLine (i, codeLine) =
    let n = i + 1
        (results, execs) = fromMaybe ([], 0) (Map.lookup n resultMap)
        reverts = 0
        markers = sort $ nub $ getMarker <$> results
        wrapLine :: Text -> Text
        wrapLine line = case fileType of
          Html -> "<span class='" <> cssClass <> "'>" <>
                        HTML.text line <>
                     "</span>"
          _ -> line
          where
          cssClass = if n `elem` runtimeLines then getCSSClass markers else "neutral"
        result = case fileType of
          Lcov -> pack $ printf "DA:%d,%d" n execs
          Html -> pack $ printf "%*d | %4s | %4s | %-4s| %s" lineNrSpan n (prettyCount execs) (prettyCount reverts) markers (wrapLine codeLine)
          _    -> pack $ printf "%*d | %-4s| %s" lineNrSpan n markers (wrapLine codeLine)

    in result
  lineNrSpan = length . show $ V.length codeLines + 1
  prettyCount x = prettyCount' x 0
  prettyCount' x n | x >= 1000          = prettyCount' (x `div` 1000) (n + 1)
                   | x < 1000 && n == 0 = show x
                   | otherwise          = show x <> [" kMGTPEZY" !! n]

getCSSClass :: String -> Text
getCSSClass markers =
  case markers of
   []                      -> "unexecuted"
   _  | '*' `elem` markers -> "executed"
   _                       -> "reverted"

-- | Select the proper marker, according to the result of the transaction
getMarker :: TxResult -> Char
getMarker ReturnTrue    = '*'
getMarker ReturnFalse   = '*'
getMarker Stop          = '*'
getMarker ErrorRevert   = 'r'
getMarker ErrorOutOfGas = 'o'
getMarker _             = 'e'

-- | Given a source cache, a coverage map, a contract returns a list of covered lines
srcMapCov :: SourceCache -> CoverageMap -> StatsMapV -> [SolcContract] -> IO (Map FilePath (Map Int ([TxResult], StatsInfo)))
srcMapCov sc covMap statMap contracts = do
  Map.unionsWith Map.union <$> mapM linesCovered contracts
  where
  linesCovered :: SolcContract -> IO (Map FilePath (Map Int ([TxResult], StatsInfo)))
  linesCovered c =
    case Map.lookup c.runtimeCodehash covMap of
      Just vec -> VU.foldl' (\acc covInfo -> case covInfo of
        (-1, _, _) -> acc -- not covered
        (opIx, _stackDepths, txResults) ->
          case srcMapForOpLocation c opIx of
            Just srcMap ->
              case srcMapCodePos sc srcMap of
                Just (file, line) ->
                  Map.alter
                    (Just . innerUpdate . fromMaybe mempty)
                    file
                    acc
                  where
                  innerUpdate =
                    Map.alter
                      updateLine
                      line
                  updateLine (Just (r, s)) = Just ((<> unpackTxResults txResults) r, maxStats s idxStats)
                  updateLine Nothing = Just (unpackTxResults txResults, idxStats)
                  fileStats = Map.lookup c.runtimeCodehash statMap
                  idxStats = maybe 0 (U.! opIx) fileStats
                  maxStats = max
                Nothing -> acc
            Nothing -> acc
        ) mempty vec
      Nothing -> mempty

-- | Given a contract, and tuple as coverage, return the corresponding mapped line (if any)
srcMapForOpLocation :: SolcContract -> OpIx -> Maybe SrcMap
srcMapForOpLocation contract opIx =
  Seq.lookup opIx (contract.runtimeSrcmap <> contract.creationSrcmap)

-- | Builds a Map from file paths to lines that can be executed, this excludes
-- for example lines with comments
buildRuntimeLinesMap :: SourceCache -> [SolcContract] -> Map FilePath (S.Set Int)
buildRuntimeLinesMap sc contracts =
  Map.fromListWith (<>)
    [(k, S.singleton v) | (k, v) <- mapMaybe (srcMapCodePos sc) srcMaps]
  where
  srcMaps = concatMap
    (\c -> toList $ c.runtimeSrcmap <> c.creationSrcmap) contracts

-- | Check that all assertions were hit, and log a warning if they weren't
checkAssertionsCoverage
  :: SourceCache
  -> Env
  -> IO ()
checkAssertionsCoverage sc env = do
  let
    cs = Map.elems env.dapp.solcByName
    asserts = maybe [] (concatMap assertLocationList . Map.elems . (.asserts)) env.slitherInfo
  covMap <- readIORef env.coverageRef
  covLines <- srcMapCov sc covMap cs
  mapM_ (checkAssertionReached covLines) asserts

-- | Helper function for `checkAssertionsCoverage` which checks a single assertion
-- and logs a warning if it wasn't hit
checkAssertionReached :: Map String (Map Int [TxResult]) -> AssertLocation -> IO ()
checkAssertionReached covLines assert =
  maybe
    warnAssertNotReached checkCoverage
    (Map.lookup assert.filenameAbsolute covLines)
  where
   checkCoverage coverage = let lineNumbers = Map.keys coverage in
     unless ((head assert.assertLines) `elem` lineNumbers) warnAssertNotReached
   warnAssertNotReached =
    putStrLn $ "WARNING: assertion at file: " ++ assert.filenameRelative
       ++ " starting at line: " ++ show (head assert.assertLines) ++ " was never reached"<|MERGE_RESOLUTION|>--- conflicted
+++ resolved
@@ -35,7 +35,7 @@
 import Echidna.Types.Config (Env(..), EConfig(..))
 import Echidna.Types.Coverage (OpIx, unpackTxResults, CoverageMap, CoverageFileType (..), StatsMap, StatsMapV, StatsInfo)
 import Echidna.Types.Tx (TxResult(..))
-<<<<<<< HEAD
+import Echidna.SourceAnalysis.Slither (AssertLocation(..), assertLocationList, SlitherInfo(..))
 import EVM.Types (W256)
 
 zipSumStats :: IO [StatsInfo] -> IO [StatsInfo] -> IO [StatsInfo]
@@ -53,9 +53,6 @@
   where
     mvToList :: (VU.Unbox a) => VU.IOVector a -> IO [a]
     mvToList = fmap U.toList . U.freeze
-=======
-import Echidna.SourceAnalysis.Slither (AssertLocation(..), assertLocationList, SlitherInfo(..))
->>>>>>> 778f63c2
 
 saveCoverages
   :: Env
@@ -231,22 +228,23 @@
 checkAssertionsCoverage
   :: SourceCache
   -> Env
+  -> StatsMapV
   -> IO ()
-checkAssertionsCoverage sc env = do
+checkAssertionsCoverage sc env sm = do
   let
     cs = Map.elems env.dapp.solcByName
     asserts = maybe [] (concatMap assertLocationList . Map.elems . (.asserts)) env.slitherInfo
   covMap <- readIORef env.coverageRef
-  covLines <- srcMapCov sc covMap cs
+  covLines <- srcMapCov sc covMap sm cs
   mapM_ (checkAssertionReached covLines) asserts
 
 -- | Helper function for `checkAssertionsCoverage` which checks a single assertion
 -- and logs a warning if it wasn't hit
-checkAssertionReached :: Map String (Map Int [TxResult]) -> AssertLocation -> IO ()
+checkAssertionReached :: Map String (Map Int ([TxResult], StatsInfo)) -> AssertLocation -> IO ()
 checkAssertionReached covLines assert =
   maybe
     warnAssertNotReached checkCoverage
-    (Map.lookup assert.filenameAbsolute covLines)
+    (Map.lookup assert.filenameAbsolute $ fmap (fmap fst) covLines)
   where
    checkCoverage coverage = let lineNumbers = Map.keys coverage in
      unless ((head assert.assertLines) `elem` lineNumbers) warnAssertNotReached
