{-# LANGUAGE FlexibleContexts #-}
{-# LANGUAGE Rank2Types #-}
{-# LANGUAGE ScopedTypeVariables #-}

module Echidna.Output.Source where

import Control.Lens
import Data.Maybe (fromMaybe, mapMaybe)
import Data.Text (Text, pack, unpack)
import Data.Text.Encoding (decodeUtf8)
import Data.Text.IO (writeFile)
import Data.Time.Clock.System (getSystemTime, systemSeconds)
import Data.List (nub, sort)
import Text.Printf (printf)
import qualified HTMLEntities.Text as HTML

import EVM.Solidity (SourceCache, SrcMap, SolcContract, sourceLines, sourceFiles, runtimeCode, runtimeSrcmap, creationSrcmap)
import EVM.Debug (srcMapCodePos)
import Prelude hiding (writeFile)

import qualified Data.Vector as V

import qualified Data.Map as M
import qualified Data.Set as S
import qualified Data.Text as T

import Echidna.Types.Coverage (CoverageMap, CoverageInfo)
import Echidna.Types.Tx (TxResult(..))
import Echidna.Types.Signature (getBytecodeMetadata)

type FilePathText = Text

saveCoverage :: Bool -> Maybe FilePath -> SourceCache -> [SolcContract] -> CoverageMap -> IO ()
saveCoverage isHtml (Just d) sc cs s = let filepath = if isHtml then ".html" else ".txt"
                                           fn t = d ++ "/covered." ++ show t ++ filepath
                                           cc = ppCoveredCode isHtml sc cs s
                                       in getSystemTime >>= \t -> writeFile (fn $ systemSeconds t) cc
saveCoverage _ Nothing  _  _  _ = pure ()


-- | Pretty-print the covered code
ppCoveredCode :: Bool -> SourceCache -> [SolcContract] -> CoverageMap -> Text
ppCoveredCode isHtml sc cs s | s == mempty = "Coverage map is empty"
                             | otherwise   =
  let allFiles = zipWith (\(srcPath, _rawSource) srcLines -> (srcPath, V.map decodeUtf8 srcLines))
                   (sc ^. sourceFiles)
                   (sc ^. sourceLines)
  -- ^ Collect all the possible lines from all the files
      covLines = srcMapCov sc s cs
  -- ^ List of covered lines during the fuzzing campaing
      ppFile (srcPath, srcLines) =
        let marked = markLines isHtml srcLines (fromMaybe M.empty (M.lookup srcPath covLines))
        in T.unlines (changeFileName srcPath : changeFileLines (V.toList marked))
  -- ^ Pretty print individual file coverage
      topHeader
        | isHtml = "<style> code { white-space: pre-wrap; display: block; background-color: #aaa; } </style>"
        | otherwise = ""
  -- ^ Text to add to top of the file
      changeFileName fn
        | isHtml = "<b>" `T.append` HTML.text fn `T.append` "</b>"
        | otherwise = fn
  -- ^ Alter file name, in the case of html turning it into bold text
      changeFileLines ls
        | isHtml = "<code>" : ls ++ ["", "</code>","<br />"]
        | otherwise = ls
  -- ^ Alter file contents, in the case of html encasing it in <code> and adding a line break
  in topHeader `T.append` T.unlines (map ppFile allFiles)

-- | Mark one particular line, from a list of lines, keeping the order of them
markLines :: Bool -> V.Vector Text -> M.Map Int [TxResult] -> V.Vector Text
markLines isHtml codeLines resultMap = V.map markLine (V.indexed codeLines)
  where
    codeLineLen = length . show . (+ 1) $ V.length codeLines
    markLine (i, codeLine) =
<<<<<<< HEAD
      let ii = i+1
          results  = fromMaybe [] (M.lookup ii resultMap)
          linePost :: Text
          linePost = if not isHtml then "" else "</span>"
          linePre  :: Text
          linePre  = if not isHtml then "" else "<span style='background-color: #" `T.append` (if null results then "faa" else "afa") `T.append` ";'>"
      in pack $ printf " %d%s | %-4s| %s%s%s" ii (replicate (codeLineLen - length (show ii)) ' ') (getMarker <$> results) linePre (unpack $ (if isHtml then HTML.text else id) codeLine) linePost
=======
      let results = fromMaybe [] (M.lookup (i+1) resultMap)
      in pack $ printf "%-4s| %s" (sort $ nub $ getMarker <$> results) (unpack codeLine)
>>>>>>> 34b6df92

-- | Select the proper marker, according to the result of the transaction
getMarker :: TxResult -> Char
getMarker ReturnTrue    = '*'
getMarker ReturnFalse   = '*'
getMarker Stop          = '*'
getMarker ErrorRevert   = 'r' 
getMarker ErrorOutOfGas = 'o'
getMarker _             = 'e'

-- | Given a source cache, a coverage map, a contract returns a list of covered lines
srcMapCov :: SourceCache -> CoverageMap -> [SolcContract] -> M.Map FilePathText (M.Map Int [TxResult])
srcMapCov sc s contracts =
  M.map (M.fromListWith (++)) .
  M.fromListWith (++) .
  map (\(srcPath, line, txResult) -> (srcPath, [(line, [txResult])])) .
  nub .                                               -- Deduplicate results
  mapMaybe (srcMapCodePosResult sc) $                 -- Get the filename, number of line and tx result
  concatMap mapContract contracts
  where
    mapContract c =
      mapMaybe (srcMapForOpLocation c) .                  -- Get the mapped line and tx result
      S.toList . fromMaybe S.empty $                      -- Convert from Set to list
      M.lookup (getBytecodeMetadata $ c ^. runtimeCode) s -- Get the coverage information of the current contract

-- | Given a source cache, a mapped line, return a tuple with the filename, number of line and tx result
srcMapCodePosResult :: SourceCache -> (SrcMap, TxResult) -> Maybe (Text, Int, TxResult)
srcMapCodePosResult sc (n, r) = case srcMapCodePos sc n of
  Just (t,n') -> Just (t,n',r)
  _           -> Nothing

-- | Given a contract, and tuple as coverage, return the corresponding mapped line (if any)
srcMapForOpLocation :: SolcContract -> CoverageInfo -> Maybe (SrcMap, TxResult)
srcMapForOpLocation c (_,n,_,r) = case preview (ix n) (c ^. runtimeSrcmap <> c ^. creationSrcmap) of
  Just sm -> Just (sm,r)
  _       -> Nothing<|MERGE_RESOLUTION|>--- conflicted
+++ resolved
@@ -72,18 +72,13 @@
   where
     codeLineLen = length . show . (+ 1) $ V.length codeLines
     markLine (i, codeLine) =
-<<<<<<< HEAD
       let ii = i+1
           results  = fromMaybe [] (M.lookup ii resultMap)
           linePost :: Text
           linePost = if not isHtml then "" else "</span>"
           linePre  :: Text
           linePre  = if not isHtml then "" else "<span style='background-color: #" `T.append` (if null results then "faa" else "afa") `T.append` ";'>"
-      in pack $ printf " %d%s | %-4s| %s%s%s" ii (replicate (codeLineLen - length (show ii)) ' ') (getMarker <$> results) linePre (unpack $ (if isHtml then HTML.text else id) codeLine) linePost
-=======
-      let results = fromMaybe [] (M.lookup (i+1) resultMap)
-      in pack $ printf "%-4s| %s" (sort $ nub $ getMarker <$> results) (unpack codeLine)
->>>>>>> 34b6df92
+      in pack $ printf " %d%s | %-4s| %s%s%s" ii (replicate (codeLineLen - length (show ii)) ' ') (sort $ nub $ getMarker <$> results) linePre (unpack $ (if isHtml then HTML.text else id) codeLine) linePost
 
 -- | Select the proper marker, according to the result of the transaction
 getMarker :: TxResult -> Char
