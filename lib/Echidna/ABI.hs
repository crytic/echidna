{-# LANGUAGE DeriveAnyClass #-}
{-# LANGUAGE DerivingStrategies #-}

module Echidna.ABI where

import Control.Monad (liftM2, liftM3, foldM, replicateM)
import Control.Monad.Random.Strict (MonadRandom, getRandom, getRandoms, getRandomR)
import Control.Monad.Random.Strict qualified as Random
import Data.Binary.Put (runPut, putWord32be)
import Data.BinaryWord (unsignedWord)
import Data.Bits (bit)
import Data.Bool (bool)
import Data.ByteString.Lazy as BSLazy (toStrict)
import Data.ByteString (ByteString)
import Data.ByteString qualified as BS
import Data.DoubleWord (Int256, Word256)
import Data.Foldable (toList)
import Data.Hashable (Hashable(..))
import Data.HashMap.Strict (HashMap)
import Data.HashMap.Strict qualified as M
import Data.Set (Set)
import Data.Set qualified as Set
import Data.List (intercalate)
import Data.List.NonEmpty qualified as NE
import Data.Maybe (fromMaybe, catMaybes)
import Data.Text (Text)
import Data.Text qualified as T
import Data.Text.Encoding (encodeUtf8)
import Data.Text.Encoding qualified as TE
import Data.Vector (Vector)
import Data.Vector qualified as V
import Data.Vector.Instances ()
import Data.Word (Word8)
import Numeric (showHex)

import EVM.ABI hiding (genAbiValue)
import EVM.Types (Addr, abiKeccak, W256)

import Echidna.Mutator.Array (mutateLL, replaceAt)
import Echidna.Types.Random
import Echidna.Types.Signature

-- | Fallback function is the null string
fallback :: SolSignature
fallback = ("",[])

commonTypeSizes :: [Int]
commonTypeSizes = [8,16..256]

mkValidAbiInt :: Int -> Int256 -> Maybe AbiValue
mkValidAbiInt i x =
  if unsignedWord (abs x) < bit (i - 1)
     then Just $ AbiInt i x
     else Nothing

mkValidAbiUInt :: Int -> Word256 -> Maybe AbiValue
mkValidAbiUInt 256 x = Just $ AbiUInt 256 x
mkValidAbiUInt i x = if x < bit i then Just $ AbiUInt i x else Nothing

makeNumAbiValues :: Integer -> [AbiValue]
makeNumAbiValues i =
  let l f = f <$> commonTypeSizes <*> fmap fromIntegral ([i-1..i+1] ++ [(-i)-1 .. (-i)+1])
  in catMaybes (l mkValidAbiInt ++ l mkValidAbiUInt)

makeArrayAbiValues :: ByteString -> [AbiValue]
makeArrayAbiValues b =
  let size = BS.length b
  in [AbiString b, AbiBytesDynamic b] ++
     fmap (\n -> AbiBytes n . BS.append b $ BS.replicate (n - size) 0) [size..32]

-- | Pretty-print some 'AbiValue'.
ppAbiValue :: AbiValue -> String
ppAbiValue = \case
  AbiUInt _ n         -> show n
  AbiInt  _ n         -> show n
  AbiAddress n        -> "0x" <> showHex n ""
  AbiBool b           -> if b then "true" else "false"
  AbiBytes _ b        -> show b
  AbiBytesDynamic b   -> show b
  AbiString s         -> show s
  AbiArrayDynamic _ v -> "[" <> commaSeparated v <> "]"
  AbiArray _ _ v      -> "[" <> commaSeparated v <> "]"
  AbiTuple v          -> "(" <> commaSeparated v <> ")"
  AbiFunction v       -> show v
  where commaSeparated v = intercalate ", " (ppAbiValue <$> toList v)

-- | Get the signature from a Solidity function.
signatureCall :: SolCall -> SolSignature
signatureCall (t, vs) = (t, map abiValueType vs)

-- | Get the text signature of a solidity method (for later hashing)
encodeSig :: SolSignature -> Text
encodeSig (n, ts) =
  n <> "(" <> T.intercalate "," (abiTypeSolidity <$> ts) <> ")"

-- | Get the text signature of a solidity method (for later hashing)
encodeSigWithName :: Text -> SolSignature -> Text
encodeSigWithName cn (n, ts) =
  last (T.split (==':') cn) <> "." <> n <> "(" <> T.intercalate "," (abiTypeSolidity <$> ts) <> ")"

-- | Get the signature of a solidity method
hashSig :: Text -> FunctionHash
hashSig = abiKeccak . TE.encodeUtf8

-- | Configuration necessary for generating new 'SolCall's. Don't construct this
-- by hand! Use 'mkGenDict'.
data GenDict = GenDict
  { pSynthA    :: Float
    -- ^ Fraction of time to use dictionary vs. synthesize
  , constants  :: !(HashMap AbiType (Set AbiValue))
    -- ^ Constants to use, sorted by type
  , wholeCalls :: !(HashMap SolSignature (Set SolCall))
    -- ^ Whole calls to use, sorted by type
  , defSeed    :: Int
    -- ^ Default seed to use if one is not provided in EConfig
  , rTypes     :: Text -> Maybe AbiType
    -- ^ Return types of any methods we scrape return values from
  , dictValues :: !(Set W256)
    -- ^ A set of int/uint constants for better performance
  }

hashMapBy
  :: (Hashable k, Hashable a, Eq k, Ord a)
  => (a -> k)
  -> Set a
  -> HashMap k (Set a)
hashMapBy f = M.fromListWith Set.union . fmap (\v -> (f v, Set.singleton v)) . Set.toList

gaddCalls :: Set SolCall -> GenDict -> GenDict
gaddCalls calls dict =
  dict { wholeCalls = dict.wholeCalls <> hashMapBy (fmap $ fmap abiValueType) calls }

deriving anyclass instance Hashable AbiType
deriving anyclass instance Hashable AbiValue
deriving anyclass instance Hashable Addr

-- | Construct a 'GenDict' from some dictionaries, a 'Float', a default seed,
-- and a typing rule for return values
mkGenDict
  :: Float        -- ^ Percentage of time to mutate instead of synthesize. Should be in [0,1]
  -> Set AbiValue -- ^ A list of 'AbiValue' constants to use during dictionary-based generation
  -> Set SolCall  -- ^ A list of complete 'SolCall's to mutate
  -> Int          -- ^ A default seed
  -> (Text -> Maybe AbiType) -- ^ A return value typing rule
  -> GenDict
mkGenDict mutationChance abiValues solCalls seed typingRule =
  GenDict mutationChance
          (hashMapBy abiValueType abiValues)
          (hashMapBy (fmap $ fmap abiValueType) solCalls)
          seed
          typingRule
          (mkDictValues abiValues)

emptyDict :: GenDict
emptyDict = mkGenDict 0 Set.empty Set.empty 0 (const Nothing)

mkDictValues :: Set AbiValue -> Set W256
mkDictValues =
  Set.foldl' (\acc e -> maybe acc (`Set.insert` acc) (fromValue e)) Set.empty
  where fromValue (AbiUInt _ n) = Just (fromIntegral n)
        fromValue (AbiInt  _ n) = Just (fromIntegral n)
        fromValue _             = Nothing

-- Generation (synthesis)

getRandomPow :: (MonadRandom m) => Int -> m Integer
getRandomPow n = if n <= 0 then return 0 else
  do
   mexp <- getRandomR (20, n)
   getRandomR (2 ^ (mexp `div` 2), 2 ^ mexp)

getRandomUint :: MonadRandom m => Int -> m Integer
<<<<<<< HEAD
getRandomUint n = join $ R.fromList [(getRandomR (0, 1023), 1), (getRandomR (0, 2 ^ n - 5), 4), (getRandomPow (n - 5), 4), (getRandomR (2 ^ n - 5, 2 ^ n - 1), 1)]
=======
getRandomUint n =
  getRandomR =<< Random.weighted
    [ ((0, 1023), 1)
    , ((0, 2 ^ n - 5), 8)
    , ((2 ^ n - 5, 2 ^ n - 1), 1)
    ]
>>>>>>> 206b911f

getRandomInt :: MonadRandom m => Int -> m Integer
getRandomInt n =
  getRandomR =<< Random.weighted
    [ ((-1023, 1023), 1)
    , ((-1 * 2 ^ n, 2 ^ (n - 1)), 9)
    ]

-- | Synthesize a random 'AbiValue' given its 'AbiType'. Doesn't use a dictionary.
-- Note that we define the dictionary case ('genAbiValueM') first (below), so
-- recursive types can be be generated using the same dictionary easily
genAbiValue :: MonadRandom m => AbiType -> m AbiValue
genAbiValue = genAbiValueM emptyDict

-- Mutation helper functions

-- | Given an 'Integral' number n, get a random number in [0,2n].
mutateNum :: (Integral a, MonadRandom m) => a -> m a
mutateNum x =
  bool (x +) (x -) <$> getRandom
                   <*> (fromIntegral <$> getRandomR (0, toInteger x))

fixAbiUInt :: Int -> Word256 -> AbiValue
fixAbiUInt n x = AbiUInt n (x `mod` ((2 ^ n) - 1))

fixAbiInt :: Int -> Int256 -> AbiValue
fixAbiInt n x =
  if x <= -(2 ^ (n - 1))
     then AbiInt n (-(2 ^ n))
     else AbiInt n (x `mod` (2 ^ (n - 1) - 1))

-- | Given a way to generate random 'Word8's and a 'ByteString' b of length l,
-- generate between 0 and 2l 'Word8's and add insert them into b at random indices.
addChars :: MonadRandom m => m Word8 -> ByteString -> m ByteString
addChars c b = foldM withR b . enumFromTo 0 =<< rand where
  rand       = getRandomR (0, BS.length b - 1)
  withR b' n = (\x -> BS.take n b' <> BS.singleton x <> BS.drop (n + 1) b') <$> c

-- | Like 'addChars', but instead of adding random chars, simply adding null bytes.
addNulls :: MonadRandom m => ByteString -> m ByteString
addNulls = addChars $ pure 0

-- | Given a \"list-y\" structure with analogues of 'take', 'drop', and 'length',
-- remove some elements at random.
shrinkWith
  :: MonadRandom m
  => (Int -> a -> a) -- ^ 'take' function
  -> (Int -> a -> a) -- ^ 'drop' function
  -> (a -> Int)      -- ^ 'length' function
  -> a               -- ^ Structure to shrink
  -> m a
shrinkWith f g l t =
  let rand = getRandomR (0, l t)
  in liftM2 (\x y -> f x $ g y t) rand rand

-- | Given a 'ByteString', remove some characters at random.
shrinkBS :: MonadRandom m => ByteString -> m ByteString
shrinkBS = shrinkWith BS.take BS.drop BS.length

-- | Given a 'Vector', remove some elements at random.
shrinkV :: MonadRandom m => Vector a -> m (Vector a)
shrinkV = shrinkWith V.take V.drop V.length

-- Mutation

-- | Check if an 'AbiValue' is as \"small\" (trivial) as possible (using ad-hoc heuristics).
canShrinkAbiValue :: AbiValue -> Bool
canShrinkAbiValue = \case
  AbiUInt _ 0         -> False
  AbiInt  _ 0         -> False
  AbiBool b           -> b
  AbiBytes _ b        -> BS.any (/= 0) b
  AbiBytesDynamic ""  -> False
  AbiString ""        -> False
  AbiArray _ _ l      -> any canShrinkAbiValue l
  AbiArrayDynamic _ l -> l /= mempty
  AbiTuple v          -> any canShrinkAbiValue v
  AbiAddress 0        -> False
  _                   -> True

shrinkInt :: (Integral a, MonadRandom m) => a -> m a
shrinkInt x = fromIntegral <$> getRandomR (0, toInteger x)

-- | Given an 'AbiValue', generate a random \"smaller\" (simpler) value of the same 'AbiType'.
shrinkAbiValue :: MonadRandom m => AbiValue -> m AbiValue
shrinkAbiValue = \case
  AbiUInt n m         -> AbiUInt n <$> shrinkInt m
  AbiInt n m          -> AbiInt n  <$> shrinkInt m
  AbiAddress 0        -> pure $ AbiAddress 0
  AbiAddress _        -> rElem' $ Set.fromList [AbiAddress 0, AbiAddress 0xdeadbeef]
  AbiBool _           -> pure $ AbiBool False
  AbiBytes n b        -> AbiBytes n <$> addNulls b
  AbiBytesDynamic b   -> fmap AbiBytesDynamic $ addNulls =<< shrinkBS b
  AbiString b         -> fmap AbiString       $ addNulls =<< shrinkBS b
  AbiArray n t l      -> AbiArray n t <$> traverse shrinkAbiValue l
  AbiArrayDynamic t l -> getRandomR (0, 9 :: Int) >>=
    -- 10% of chance of shrinking all elements
    \case 0 -> AbiArrayDynamic t <$> traverse shrinkAbiValue l
          _ -> AbiArrayDynamic t <$> shrinkV l
  AbiTuple v          -> AbiTuple <$> traverse shrinkAbiValue' v
  AbiFunction v       -> pure $ AbiFunction v
  where shrinkAbiValue' x = liftM3 bool (pure x) (shrinkAbiValue x) getRandom

-- | Given a 'SolCall', generate a random \"smaller\" (simpler) call.
shrinkAbiCall :: MonadRandom m => SolCall -> m SolCall
shrinkAbiCall = traverse $ traverse shrinkAbiValue

-- | Given an 'AbiValue', generate a random \"similar\" value of the same 'AbiType'.
mutateAbiValue :: MonadRandom m => AbiValue -> m AbiValue
mutateAbiValue = \case
  AbiUInt n x -> getRandomR (0, 9 :: Int) >>= -- 10% of chance of mutation
                 \case 0 -> fixAbiUInt n <$> mutateNum x
                       _ -> pure $ AbiUInt n x
  AbiInt n x -> getRandomR (0, 9 :: Int) >>= -- 10% of chance of mutation
                \case 0 -> fixAbiInt n <$> mutateNum x
                      _ -> pure $ AbiInt n x

  AbiAddress x -> pure $ AbiAddress x
  AbiBool _ -> genAbiValue AbiBoolType
  AbiBytes n b -> do fs <- replicateM n getRandom
                     xs <- mutateLL (Just n) (BS.pack fs) b
                     pure $ AbiBytes n xs

  AbiBytesDynamic b -> AbiBytesDynamic <$> mutateLL Nothing mempty b
  AbiString b -> AbiString <$> mutateLL Nothing mempty b
  AbiArray n t l -> do fs <- replicateM n $ genAbiValue t
                       xs <- mutateLL (Just n) (V.fromList fs) l
                       pure $ AbiArray n t xs

  AbiArrayDynamic t l -> AbiArrayDynamic t <$> mutateLL Nothing mempty l
  AbiTuple v -> AbiTuple <$> traverse mutateAbiValue v
  AbiFunction v -> pure $ AbiFunction v

-- | Given a 'SolCall', generate a random \"similar\" call with the same 'SolSignature'.
mutateAbiCall :: MonadRandom m => SolCall -> m SolCall
mutateAbiCall = traverse f
  where f [] = pure []
        f xs = do k <- getRandomR (0, length xs - 1)
                  mv <- mutateAbiValue $ xs !! k
                  return $ replaceAt mv xs k

-- Generation, with dictionary

-- | Given a generator taking an @a@ and returning a @b@ and a way to get @b@s associated with some
-- @a@ from a 'GenDict', return a generator that takes an @a@ and either synthesizes new @b@s with the
-- provided generator or uses the 'GenDict' dictionary (when available).
genWithDict :: (Eq a, Hashable a, MonadRandom m)
            => GenDict -> HashMap a (Set b) -> (a -> m b) -> a -> m b
genWithDict genDict m g t = do
  r <- getRandom
  let maybeValM = if genDict.pSynthA >= r then fromDict else pure Nothing
      fromDict = case M.lookup t m of
                   Nothing -> pure Nothing
                   Just cs -> Just <$> rElem' cs
  fromMaybe <$> g t <*> maybeValM

pregenAdds :: [Addr]
pregenAdds = [i*0xffffffff | i <- [1 .. 3]]

pregenAbiAdds :: [AbiValue]
pregenAbiAdds = map (AbiAddress . fromIntegral) pregenAdds

-- | Synthesize a random 'AbiValue' given its 'AbiType'. Requires a dictionary.
genAbiValueM :: MonadRandom m => GenDict -> AbiType -> m AbiValue
genAbiValueM genDict = genWithDict genDict genDict.constants $ \case
  AbiUIntType n         -> fixAbiUInt n . fromInteger <$> getRandomUint n
  AbiIntType n          -> fixAbiInt n . fromInteger <$> getRandomInt n
  AbiAddressType        -> rElem $ NE.fromList pregenAbiAdds
  AbiBoolType           -> AbiBool <$> getRandom
  AbiBytesType n        -> AbiBytes n . BS.pack . take n <$> getRandoms
  AbiBytesDynamicType   -> liftM2 (\n -> AbiBytesDynamic . BS.pack . take n)
                                  (getRandomR (1, 32)) getRandoms
  AbiStringType         -> liftM2 (\n -> AbiString       . BS.pack . take n)
                                  (getRandomR (1, 32)) getRandoms
  AbiArrayDynamicType t -> fmap (AbiArrayDynamic t) $ getRandomR (1, 32)
                           >>= flip V.replicateM (genAbiValueM genDict t)
  AbiArrayType n t      -> AbiArray n t <$> V.replicateM n (genAbiValueM genDict t)
  AbiTupleType v        -> AbiTuple <$> traverse (genAbiValueM genDict) v
  AbiFunctionType       -> liftM2 (\n -> AbiString . BS.pack . take n)
                                  (getRandomR (1, 32)) getRandoms

-- | Given a 'SolSignature', generate a random 'SolCall' with that signature,
-- possibly with a dictionary.
genAbiCallM :: MonadRandom m => GenDict -> SolSignature -> m SolCall
genAbiCallM genDict abi = do
  solCall <- genWithDict genDict
                         genDict.wholeCalls
                         (traverse $ traverse (genAbiValueM genDict))
                         abi
  mutateAbiCall solCall

-- | Given a list of 'SolSignature's, generate a random 'SolCall' for one, possibly with a dictionary.
genInteractionsM :: MonadRandom m => GenDict -> NE.NonEmpty SolSignature -> m SolCall
genInteractionsM genDict l = genAbiCallM genDict =<< rElem l

abiCalldata :: Text -> Vector AbiValue -> ByteString
abiCalldata s xs = BSLazy.toStrict . runPut $ do
  putWord32be (abiKeccak (encodeUtf8 s))
  putAbi (AbiTuple xs)<|MERGE_RESOLUTION|>--- conflicted
+++ resolved
@@ -4,7 +4,7 @@
 module Echidna.ABI where
 
 import Control.Monad (liftM2, liftM3, foldM, replicateM)
-import Control.Monad.Random.Strict (MonadRandom, getRandom, getRandoms, getRandomR)
+import Control.Monad.Random.Strict (MonadRandom, join, getRandom, getRandoms, getRandomR)
 import Control.Monad.Random.Strict qualified as Random
 import Data.Binary.Put (runPut, putWord32be)
 import Data.BinaryWord (unsignedWord)
@@ -170,16 +170,13 @@
    getRandomR (2 ^ (mexp `div` 2), 2 ^ mexp)
 
 getRandomUint :: MonadRandom m => Int -> m Integer
-<<<<<<< HEAD
-getRandomUint n = join $ R.fromList [(getRandomR (0, 1023), 1), (getRandomR (0, 2 ^ n - 5), 4), (getRandomPow (n - 5), 4), (getRandomR (2 ^ n - 5, 2 ^ n - 1), 1)]
-=======
 getRandomUint n =
-  getRandomR =<< Random.weighted
-    [ ((0, 1023), 1)
-    , ((0, 2 ^ n - 5), 8)
-    , ((2 ^ n - 5, 2 ^ n - 1), 1)
+  join $ Random.weighted
+    [ (getRandomR (0, 1023), 1)
+    , (getRandomR (0, 2 ^ n - 5), 8)
+    , (getRandomR (2 ^ n - 5, 2 ^ n - 1), 1)
+    , (getRandomPow (n - 5), 4)
     ]
->>>>>>> 206b911f
 
 getRandomInt :: MonadRandom m => Int -> m Integer
 getRandomInt n =
