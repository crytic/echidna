--- conflicted
+++ resolved
@@ -191,11 +191,7 @@
 getRandomInt n =
   getRandomR =<< Random.weighted
     [ ((-1023, 1023), 1)
-<<<<<<< HEAD
     , ((-(2 ^ (n - 1)), 2 ^ (n - 1) - 1), 9)
-=======
-    , (((-1) * 2 ^ (n - 1), 2 ^ (n - 1) - 1), 9)
->>>>>>> 4ccf67ad
     ]
 
 -- | Synthesize a random 'AbiValue' given its 'AbiType'. Doesn't use a dictionary.
