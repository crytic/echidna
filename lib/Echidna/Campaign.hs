--- conflicted
+++ resolved
@@ -26,11 +26,6 @@
 import Data.Maybe (fromMaybe, isJust, mapMaybe, maybeToList)
 import Data.Ord (comparing)
 import Data.Has (Has(..))
-<<<<<<< HEAD
---import Data.Set (union, map)
-=======
-import Data.Set (union)
->>>>>>> 2fbd8a29
 import Data.Text (Text)
 import Data.Traversable (traverse)
 import EVM
