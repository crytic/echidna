{-# LANGUAGE FlexibleContexts #-}
{-# LANGUAGE LambdaCase #-}
{-# LANGUAGE MultiParamTypeClasses #-}
{-# LANGUAGE MultiWayIf #-}
{-# LANGUAGE PatternSynonyms #-}
{-# LANGUAGE RankNTypes #-}
{-# LANGUAGE ScopedTypeVariables #-}
{-# LANGUAGE TemplateHaskell #-}
{-# LANGUAGE TupleSections #-}
{-# LANGUAGE ViewPatterns #-}

module Echidna.Campaign where

import Control.Lens
import Control.Monad (liftM3, replicateM, when, (<=<), ap, unless)
import Control.Monad.Catch (MonadCatch(..), MonadThrow(..))
import Control.Monad.Random.Strict (MonadRandom, RandT, evalRandT, getRandomR, uniform, uniformMay, fromList)
import Control.Monad.Reader.Class (MonadReader)
import Control.Monad.State.Strict (MonadState(..), StateT(..), evalStateT, execStateT)
import Control.Monad.Trans (lift)
import Control.Monad.Trans.Random.Strict (liftCatch)
import Data.Aeson (ToJSON(..), object)
import Data.Binary.Get (runGetOrFail)
import Data.Bool (bool)
import Data.Map (Map, mapWithKey, mapKeys, unionWith, toList, (\\), keys, lookup, insert)
import Data.Maybe (fromMaybe, isJust, mapMaybe, maybeToList)
import Data.Ord (comparing)
import Data.Has (Has(..))
import Data.Text (Text)
import Data.Traversable (traverse)
import EVM
import EVM.ABI (getAbi, AbiType(AbiAddressType), AbiValue(AbiAddress))
import EVM.Types (Addr)
import Numeric (showHex)
import System.Random (mkStdGen)

import qualified Data.HashMap.Strict as H
import qualified Data.HashSet as S
import qualified Data.Foldable as DF
import qualified Data.Set as DS

import Echidna.ABI
import Echidna.Exec
import Echidna.Solidity
import Echidna.Test
import Echidna.Transaction
import Echidna.Mutator

instance MonadThrow m => MonadThrow (RandT g m) where
  throwM = lift . throwM
instance MonadCatch m => MonadCatch (RandT g m) where
  catch = liftCatch catch

type MutationConsts = (Integer, Integer, Integer, Integer, Integer)
defaultMutationConsts :: MutationConsts 
defaultMutationConsts = (10,1,1,1,1)

-- | Configuration for running an Echidna 'Campaign'.
data CampaignConf = CampaignConf { testLimit     :: Int
                                   -- ^ Maximum number of function calls to execute while fuzzing
                                 , stopOnFail    :: Bool
                                   -- ^ Whether to stop the campaign immediately if any property fails
                                 , estimateGas   :: Bool
                                   -- ^ Whether to collect gas usage statistics
                                 , seqLen        :: Int
                                   -- ^ Number of calls between state resets (e.g. \"every 10 calls,
                                   -- reset the state to avoid unrecoverable states/save memory\"
                                 , shrinkLimit   :: Int
                                   -- ^ Maximum number of candidate sequences to evaluate while shrinking
                                 , knownCoverage :: Maybe CoverageMap
                                   -- ^ If applicable, initially known coverage. If this is 'Nothing',
                                   -- Echidna won't collect coverage information (and will go faster)
                                 , seed          :: Maybe Int
                                   -- ^ Seed used for the generation of random transactions
                                 , dictFreq      :: Float
                                   -- ^ Frequency for the use of dictionary values in the random transactions
                                 , corpusDir     :: Maybe FilePath
                                   -- ^ Directory to load and save lists of transactions
                                 , mutConsts     :: MutationConsts
                                 }

-- | State of a particular Echidna test. N.B.: \"Solved\" means a falsifying call sequence was found.
data TestState = Open Int             -- ^ Maybe solvable, tracking attempts already made
               | Large Int [Tx]       -- ^ Solved, maybe shrinable, tracking shrinks tried + best solve
               | Passed               -- ^ Presumed unsolvable
               | Solved [Tx]          -- ^ Solved with no need for shrinking
               | Failed ExecException -- ^ Broke the execution environment
                 deriving Show

instance Eq TestState where
  (Open i)    == (Open j)    = i == j
  (Large i l) == (Large j m) = i == j && l == m
  Passed      == Passed      = True
  (Solved l)  == (Solved m)  = l == m
  _           == _           = False

instance ToJSON TestState where
  toJSON s = object $ ("passed", toJSON passed) : maybeToList desc where
    (passed, desc) = case s of Open _    -> (True, Nothing)
                               Passed    -> (True, Nothing)
                               Large _ l -> (False, Just ("callseq", toJSON l))
                               Solved  l -> (False, Just ("callseq", toJSON l))
                               Failed  e -> (False, Just ("exception", toJSON $ show e))

type Corpus = DS.Set (Integer, [Tx])

-- | The state of a fuzzing campaign.
data Campaign = Campaign { _tests       :: [(SolTest, TestState)]
                           -- ^ Tests being evaluated
                         , _coverage    :: CoverageMap
                           -- ^ Coverage captured (NOTE: we don't always record this)
                         , _gasInfo     :: Map Text (Int, [Tx])
                           -- ^ Worst case gas (NOTE: we don't always record this)
                         , _genDict     :: GenDict
                           -- ^ Generation dictionary
                         , _newCoverage :: Bool
                           -- ^ Flag to indicate new coverage found
                         , _corpus      :: Corpus
                           -- ^ Set of transactions with maximum coverage
                         , _ncallseqs   :: Integer
                           -- ^ Number of times the callseq is called                         
                         }

instance ToJSON Campaign where
  toJSON (Campaign ts co gi _ _ _ _) = object $ ("tests", toJSON $ mapMaybe format ts)
    : ((if co == mempty then [] else [
    ("coverage",) . toJSON . mapKeys (`showHex` "") $ DF.toList <$> co]) ++
       [(("maxgas",) . toJSON . toList) gi | gi /= mempty]) where
        format (Right _,      Open _) = Nothing
        format (Right (n, _), s)      = Just ("assertion in " <> n, toJSON s)
        format (Left (n, _),  s)      = Just (n,                    toJSON s)

makeLenses ''Campaign

instance Has GenDict Campaign where
  hasLens = genDict

defaultCampaign :: Campaign
defaultCampaign = Campaign mempty mempty mempty defaultDict False mempty 0

-- | Given a 'Campaign', checks if we can attempt any solves or shrinks without exceeding
-- the limits defined in our 'CampaignConf'.
isDone :: (MonadReader x m, Has CampaignConf x) => Campaign -> m Bool
isDone (view tests -> ts) = view (hasLens . to (liftM3 (,,) testLimit shrinkLimit stopOnFail))
  <&> \(tl, sl, sof) -> let res (Open  i)   = if i >= tl then Just True else Nothing
                            res Passed      = Just True
                            res (Large i _) = if i >= sl then Just False else Nothing
                            res (Solved _)  = Just False
                            res (Failed _)  = Just False
                            in res . snd <$> ts & if sof then elem $ Just False else all isJust

-- | Given a 'Campaign', check if the test results should be reported as a
-- success or a failure.
isSuccess :: Campaign -> Bool
isSuccess (view tests -> ts) =
  all (\case { Passed -> True; Open _ -> True; _ -> False; }) $ snd <$> ts

-- | Given an initial 'VM' state and a @('SolTest', 'TestState')@ pair, as well as possibly a sequence
-- of transactions and the state after evaluation, see if:
-- (0): The test is past its 'testLimit' or 'shrinkLimit' and should be presumed un[solve|shrink]able
-- (1): The test is 'Open', and this sequence of transactions solves it
-- (2): The test is 'Open', and evaluating it breaks our runtime
-- (3): The test is unshrunk, and we can shrink it
-- Then update accordingly, keeping track of how many times we've tried to solve or shrink.
updateTest :: ( MonadCatch m, MonadRandom m, MonadReader x m
              , Has SolConf x, Has TestConf x, Has TxConf x, Has CampaignConf x)
           => VM -> Maybe (VM, [Tx]) -> (SolTest, TestState) -> m (SolTest, TestState)
updateTest v (Just (v', xs)) (n, t) = view (hasLens . to testLimit) >>= \tl -> (n,) <$> case t of
  Open i    | i >= tl -> pure Passed
  Open i              -> catch (evalStateT (checkETest n) v' <&> bool (Large (-1) xs) (Open (i + 1)))
                               (pure . Failed)
  _                   -> snd <$> updateTest v Nothing (n,t)
updateTest v Nothing (n, t) = view (hasLens . to shrinkLimit) >>= \sl -> (n,) <$> case t of
  Large i x | i >= sl -> pure $ Solved x
  Large i x           -> if length x > 1 || any canShrinkTx x
                           then Large (i + 1) <$> evalStateT (shrinkSeq (checkETest n) x) v
                           else pure $ Solved x
  _                   -> pure t

-- | Given a rule for updating a particular test's state, apply it to each test in a 'Campaign'.
runUpdate :: (MonadReader x m, Has TxConf x, MonadState y m, Has Campaign y)
          => ((SolTest, TestState) -> m (SolTest, TestState)) -> m ()
runUpdate f = use (hasLens . tests) >>= mapM f >>= (hasLens . tests .=)

-- | Given an initial 'VM' state and a way to run transactions, evaluate a list of transactions, constantly
-- checking if we've solved any tests or can shrink known solves.
evalSeq :: ( MonadCatch m, MonadRandom m, MonadReader x m, MonadState y m
           , Has SolConf x, Has TestConf x, Has TxConf x, Has CampaignConf x, Has Campaign y, Has VM y)
        => VM -> (Tx -> m a) -> [Tx] -> m [(Tx, a)]
evalSeq v e = go [] where
  go r xs = use hasLens >>= \v' -> runUpdate (updateTest v $ Just (v',reverse r)) >>
    case xs of []     -> pure []
               (y:ys) -> e y >>= \a -> ((y, a) :) <$> go (y:r) ys

-- | Given a call sequence that produces Tx with gas >= g for f, try to randomly generate
-- a smaller one that achieves at least that gas usage
shrinkGasSeq :: ( MonadRandom m, MonadReader x m, MonadThrow m
                , Has SolConf x, Has TestConf x, Has TxConf x, MonadState y m, Has VM y)
          => Text -> Int -> [Tx] -> m [Tx]
shrinkGasSeq f g xs = sequence [shorten, shrunk] >>= uniform >>= ap (fmap . flip bool xs) check where
  callsF f' (Tx(SolCall(f'', _)) _ _ _ _ _ _) = f' == f''
  callsF _ _                                  = False
  check xs' | callsF f $ last xs' = do {_ <- get; res <- traverse execTx xs'; pure ((snd . head) res >= g) }
  check _                         = pure False
  shrinkSender x = view (hasLens . sender) >>= \l -> case ifind (const (== x ^. src)) l of
    Nothing     -> pure x
    Just (i, _) -> flip (set src) x . fromMaybe (x ^. src) <$> uniformMay (l ^.. folded . indices (< i))
  shrunk = mapM (shrinkSender <=< shrinkTx) xs
  shorten = (\i -> take i xs ++ drop (i + 1) xs) <$> getRandomR (0, length xs)

-- | Given current `gasInfo` and a sequence of executed transactions, updates information on highest
-- gas usage for each call
updateGasInfo :: [(Tx, (VMResult, Int))] -> [Tx] -> Map Text (Int, [Tx]) -> Map Text (Int, [Tx])
updateGasInfo [] _ gi = gi
updateGasInfo ((t@(Tx (SolCall(f, _)) _ _ _ _ _ _), (_, used')):ts) tseq gi =
  let mused = Data.Map.lookup f gi
      tseq' = t:tseq
  in  case mused of Nothing -> updateGasInfo ts tseq' (insert f (used', reverse tseq') gi)
                    Just (used, _) | used' > used -> updateGasInfo ts tseq' (insert f (used', reverse tseq') gi)
                    Just (used, otseq) | (used' == used) && (length otseq > length tseq') -> updateGasInfo ts tseq' (insert f (used', reverse tseq') gi)
                    _ -> updateGasInfo ts tseq' gi
updateGasInfo ((t, _):ts) tseq gi = updateGasInfo ts (t:tseq) gi

-- | Execute a transaction, capturing the PC and codehash of each instruction executed, saving the
-- transaction if it finds new coverage.
execTxOptC :: (MonadState x m, Has Campaign x, Has VM x, MonadThrow m) => Tx -> m (VMResult, Int)
execTxOptC t = do
  og  <- hasLens . coverage <<.= mempty
  res <- execTxWith vmExcept (usingCoverage $ pointCoverage (hasLens . coverage)) t
  let vmr = getResult $ fst res
  -- Update the coverage map with the proper binary according to the vm result 
  hasLens . coverage %= mapWithKey (\ _ s -> DS.map (\(i,_) -> (i, vmr)) s)
  -- Update the global coverage map with the union of the result just obtained 
  hasLens . coverage %= unionWith DS.union og
  grew <- (== LT) . comparing coveragePoints og <$> use (hasLens . coverage)
  when grew $ do
    hasLens . genDict %= gaddCalls ([t ^. call] ^.. traverse . _SolCall)
    hasLens . newCoverage .= True
  return res

-- | Given a list of transactions in the corpus, save them discarding reverted transactions
addToCorpus :: (MonadState s m, Has Campaign s) => Integer -> [(Tx, (VMResult, Int))] -> m ()
addToCorpus n res = unless (null rtxs) $ hasLens . corpus %= DS.insert (n, rtxs) where
  rtxs = map fst res

<<<<<<< HEAD
data TxsMutation = TxIdentity
                 | Shrinking
                 | Mutation
                 | Expansion
                 | Swapping
                 | Deletion

data CorpusMutation = Skip
                    | RandomAppend TxsMutation 
                    | RandomPrepend TxsMutation
                    | RandomSplice

selectAndMutate :: MonadRandom m 
                => ([Tx] -> m [Tx]) -> Corpus -> m [Tx]
selectAndMutate f ctxs = do
  let five_percent = 1 + (DS.size ctxs `div` 20)
  rtxs <- fromList $ map (second fromInteger) $ take five_percent $ DS.toDescList ctxs
  k <- getRandomR (0, length rtxs - 1)
  f $ take k rtxs

getCorpusMutation :: (MonadThrow m, MonadRandom m, Has GenDict x, MonadState x m) 
                  => CorpusMutation -> Int -> Corpus -> [Tx] -> m [Tx]
getCorpusMutation Skip = \_ _ -> return
getCorpusMutation (RandomAppend m) = 
  case m of
    TxIdentity -> mut return
    Shrinking  -> mut (mapM shrinkTx)
    Mutation   -> mut (mapM mutateTx)
    Expansion  -> mut expandRandList
    Swapping   -> mut swapRandList
    Deletion   -> mut deleteRandList
 where mut f ql ctxs gtxs = do
          rtxs' <- selectAndMutate f ctxs
          return . take ql $ rtxs' ++ gtxs  

getCorpusMutation (RandomPrepend m) = 
  case m of
    TxIdentity -> mut return
    Shrinking  -> mut $ mapM shrinkTx
    Mutation   -> mut $ mapM mutateTx
    Expansion  -> mut expandRandList
    Swapping   -> mut swapRandList
    Deletion   -> mut deleteRandList
 where mut f ql ctxs gtxs = do
          rtxs' <- selectAndMutate f ctxs
          return . take ql $ gtxs ++ rtxs'

getCorpusMutation RandomSplice = com spliceAtRandom
 where com f ql ctxs gtxs = do
          rtxs1 <- fromList $ map (second fromInteger) $ DS.toDescList ctxs
          rtxs2 <- fromList $ map (second fromInteger) $ DS.toDescList ctxs 
          txs <- f rtxs1 rtxs2
          return . take ql $ txs ++ gtxs

seqMutators :: (MonadRandom m, Has GenDict x, MonadState x m, MonadThrow m) 
            => MutationConsts -> m CorpusMutation
seqMutators (c1, c2, c3, c4, c5) = fromList 
  [(Skip,                     1000),

   (RandomAppend TxIdentity,  fromInteger c1),
   (RandomAppend Shrinking,   fromInteger c2),
   (RandomAppend Mutation,    fromInteger c3),
   (RandomAppend Expansion,   fromInteger c4),
   (RandomAppend Swapping,    fromInteger c4),
   (RandomAppend Deletion,    fromInteger c4),

   (RandomPrepend TxIdentity, fromInteger c1),
   (RandomPrepend Shrinking,  fromInteger c2),
   (RandomPrepend Mutation,   fromInteger c3),
   (RandomPrepend Expansion,  fromInteger c4),
   (RandomPrepend Swapping,   fromInteger c4),
   (RandomPrepend Deletion,   fromInteger c4),

   (RandomSplice,             fromInteger c5)
 ]
=======
seqMutators :: (MonadRandom m) => MutationConsts -> m (Int -> Corpus -> [Tx] -> m [Tx])
seqMutators (c1, c2, c3) = fromList 
                            [(cnm      , fromInteger c1),
                             (mut False, fromInteger c2),
                             (mut True , fromInteger c3)]
  where -- Use the generated random transactions
        cnm _ _          = return
        mut flp ql ctxs gtxs = do
          let somePercent = if (fst . DS.findMax) ctxs > 1    -- if the corpus already contains new elements 
                             then 1 + (DS.size ctxs `div` 20) -- then take 5% of its size
                             else DS.size ctxs                -- otherwise, take all of it
          rtxs <- fromList $ map (\(i, txs) -> (txs, fromInteger i)) $ take somePercent $ DS.toDescList ctxs
          k <- getRandomR (0, length rtxs - 1)
          return . take ql $ if flp then take k gtxs ++ rtxs else take k rtxs ++ gtxs
>>>>>>> 861de78c

-- | Generate a new sequences of transactions, either using the corpus or with randomly created transactions
randseq :: ( MonadCatch m, MonadRandom m, MonadReader x m, MonadState y m
           , Has GenDict y, Has TxConf x, Has TestConf x, Has CampaignConf x, Has Campaign y)
        => Int -> Map Addr Contract -> World -> m [Tx]
randseq ql o w = do
  ca <- use hasLens
  cs <- mutConsts <$> view hasLens
  let ctxs = ca ^. corpus
      p    = fromInteger $ ca ^. ncallseqs
  if length ctxs > p then -- Replay the transactions in the corpus, if we are executing the first iterations
    return $ snd $ DS.elemAt p ctxs
  else
    do
      -- Randomly generate new random transactions
      gtxs <- replicateM ql (evalStateT (genTxM o) (w, ca ^. genDict))
      -- Select a random mutator
      cmut <- seqMutators cs
      let mut = getCorpusMutation cmut
      if DS.null ctxs
      then return gtxs      -- Use the generated random transactions
      else mut ql ctxs gtxs -- Apply the mutator

-- | Given an initial 'VM' and 'World' state and a number of calls to generate, generate that many calls,
-- constantly checking if we've solved any tests or can shrink known solves. Update coverage as a result
callseq :: ( MonadCatch m, MonadRandom m, MonadReader x m, MonadState y m
           , Has SolConf x, Has TestConf x, Has TxConf x, Has CampaignConf x, Has Campaign y, Has GenDict y)
        => VM -> World -> Int -> m ()
callseq v w ql = do
  -- First, we figure out whether we need to execute with or without coverage optimization and gas info,
  -- and pick our execution function appropriately
  coverageEnabled <- isJust . knownCoverage <$> view hasLens
  let ef = if coverageEnabled then execTxOptC else execTx
      old = v ^. env . EVM.contracts
  gasEnabled <- estimateGas <$> view hasLens
  -- Then, we get the current campaign state
  ca <- use hasLens
  -- Then, we generate the actual transaction in the sequence
  is <- randseq ql old w
  -- We then run each call sequentially. This gives us the result of each call, plus a new state
  (res, s) <- runStateT (evalSeq v ef is) (v, ca)
  let new = s ^. _1 . env . EVM.contracts
      -- compute the addresses not present in the old VM via set difference
      diff = keys $ new \\ old
      -- and construct a set to union to the constants table
      diffs = H.fromList [(AbiAddressType, S.fromList $ AbiAddress <$> diff)]
  -- Save the global campaign state (also vm state, but that gets reset before it's used)
  hasLens .= snd s
  -- Update the gas estimation
  when gasEnabled $ hasLens . gasInfo %= updateGasInfo res []
  -- If there is new coverage, add the transaction list to the corpus
  when (s ^. _2 . newCoverage) $ addToCorpus (s ^. _2 . ncallseqs + 1) res
  -- Reset the new coverage flag
  hasLens . newCoverage .= False
  -- Keep track of the number of calls to `callseq`
  hasLens . ncallseqs += 1  
  -- Now we try to parse the return values as solidity constants, and add then to the 'GenDict'
  types <- use $ hasLens . rTypes
  let results = parse (map (\(t, (vr, _)) -> (t, vr)) res) types
      -- union the return results with the new addresses
      additions = H.unionWith S.union diffs results
  -- append to the constants dictionary
  modifying (hasLens . genDict . constants) . H.unionWith S.union $ additions
  where
    -- Given a list of transactions and a return typing rule, this checks whether we know the return
    -- type for each function called, and if we do, tries to parse the return value as a value of that
    -- type. It returns a 'GenDict' style HashMap.
    parse l rt = H.fromList . flip mapMaybe l $ \(x, r) -> case (rt =<< x ^? call . _SolCall . _1, r) of
      (Just ty, VMSuccess b) -> (ty, ) . S.fromList . pure <$> runGetOrFail (getAbi ty) (b ^. lazy) ^? _Right . _3
      _                      -> Nothing


-- | Run a fuzzing campaign given an initial universe state, some tests, and an optional dictionary
-- to generate calls with. Return the 'Campaign' state once we can't solve or shrink anything.
campaign :: ( MonadCatch m, MonadRandom m, MonadReader x m
            , Has SolConf x, Has TestConf x, Has TxConf x, Has CampaignConf x)
         => StateT Campaign m a -- ^ Callback to run after each state update (for instrumentation)
         -> VM                  -- ^ Initial VM state
         -> World               -- ^ Initial world state
         -> [SolTest]           -- ^ Tests to evaluate
         -> Maybe GenDict       -- ^ Optional generation dictionary
         -> [[Tx]]              -- ^ Initial corpus of transactions
         -> m Campaign
campaign u v w ts d txs = do
  let d' = fromMaybe defaultDict d
  c <- fromMaybe mempty <$> view (hasLens . to knownCoverage)
  g <- view (hasLens . to seed)
  let g' = mkStdGen $ fromMaybe (d' ^. defSeed) g
  execStateT (evalRandT runCampaign g') (Campaign ((,Open (-1)) <$> ts) c mempty d' False (DS.fromList $ map (1,) txs) 0) where
    step        = runUpdate (updateTest v Nothing) >> lift u >> runCampaign
    runCampaign = use (hasLens . tests . to (fmap snd)) >>= update
    update c    = view hasLens >>= \(CampaignConf tl sof _ q sl _ _ _ _ _) ->
      if | sof && any (\case Solved _ -> True; Failed _ -> True; _ -> False) c -> lift u
         | any (\case Open  n   -> n < tl; _ -> False) c                       -> callseq v w q >> step
         | any (\case Large n _ -> n < sl; _ -> False) c                       -> step
         | otherwise                                                           -> lift u<|MERGE_RESOLUTION|>--- conflicted
+++ resolved
@@ -243,7 +243,6 @@
 addToCorpus n res = unless (null rtxs) $ hasLens . corpus %= DS.insert (n, rtxs) where
   rtxs = map fst res
 
-<<<<<<< HEAD
 data TxsMutation = TxIdentity
                  | Shrinking
                  | Mutation
@@ -259,8 +258,11 @@
 selectAndMutate :: MonadRandom m 
                 => ([Tx] -> m [Tx]) -> Corpus -> m [Tx]
 selectAndMutate f ctxs = do
-  let five_percent = 1 + (DS.size ctxs `div` 20)
-  rtxs <- fromList $ map (second fromInteger) $ take five_percent $ DS.toDescList ctxs
+  let somePercent = if (fst . DS.findMax) ctxs > 1   -- if the corpus already contains new elements 
+                    then 1 + (DS.size ctxs `div` 20) -- then take 5% of its size
+                    else DS.size ctxs                -- otherwise, take all of it
+  rtxs <- fromList $ map (\(i, txs) -> (txs, fromInteger i)) $ take somePercent $ DS.toDescList ctxs
+  --rtxs <- fromList $ map (second fromInteger) $ take five_percent $ DS.toDescList ctxs
   k <- getRandomR (0, length rtxs - 1)
   f $ take k rtxs
 
@@ -293,8 +295,8 @@
 
 getCorpusMutation RandomSplice = com spliceAtRandom
  where com f ql ctxs gtxs = do
-          rtxs1 <- fromList $ map (second fromInteger) $ DS.toDescList ctxs
-          rtxs2 <- fromList $ map (second fromInteger) $ DS.toDescList ctxs 
+          rtxs1 <- fromList $ map (\(i, txs) -> (txs, fromInteger i)) $ DS.toDescList ctxs
+          rtxs2 <- fromList $ map (\(i, txs) -> (txs, fromInteger i)) $ DS.toDescList ctxs 
           txs <- f rtxs1 rtxs2
           return . take ql $ txs ++ gtxs
 
@@ -319,7 +321,8 @@
 
    (RandomSplice,             fromInteger c5)
  ]
-=======
+
+{-
 seqMutators :: (MonadRandom m) => MutationConsts -> m (Int -> Corpus -> [Tx] -> m [Tx])
 seqMutators (c1, c2, c3) = fromList 
                             [(cnm      , fromInteger c1),
@@ -334,7 +337,7 @@
           rtxs <- fromList $ map (\(i, txs) -> (txs, fromInteger i)) $ take somePercent $ DS.toDescList ctxs
           k <- getRandomR (0, length rtxs - 1)
           return . take ql $ if flp then take k gtxs ++ rtxs else take k rtxs ++ gtxs
->>>>>>> 861de78c
+-}
 
 -- | Generate a new sequences of transactions, either using the corpus or with randomly created transactions
 randseq :: ( MonadCatch m, MonadRandom m, MonadReader x m, MonadState y m
