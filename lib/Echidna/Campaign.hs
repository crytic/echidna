--- conflicted
+++ resolved
@@ -105,13 +105,8 @@
     Large i | i >= sl -> pure $ test { _testState =  Solved, _testReproducer = x }
     Large i           -> if length x > 1 || any canShrinkTx x
                              then do (txs, val, evs, r) <- evalStateT (shrinkSeq (checkETest test) (v, es, res) x) vm
-<<<<<<< HEAD
-                                     pure $ test { _testState = Large (i + 1), _testReproducer = txs, _testEvents = evs, _testResult = r, _testValue = val} 
+                                     pure $ test { _testState = Large (i + 1), _testReproducer = txs, _testEvents = evs, _testResult = r, _testValue = val}
                              else pure $ test { _testState = if isOptimizationTest t then Large (i + 1) else Solved, _testReproducer = x}
-=======
-                                     pure $ test { _testState = Large (i + 1), _testReproducer = txs, _testEvents = evs, _testResult = r, _testValue = val}
-                             else pure $ test { _testState = Solved, _testReproducer = x}
->>>>>>> ad79b3aa
     _                   -> pure test
 
 
