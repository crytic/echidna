--- conflicted
+++ resolved
@@ -41,23 +41,12 @@
 import Echidna.Exec
 import Echidna.Test
 import Echidna.Transaction
-<<<<<<< HEAD
-import Echidna.Types.Buffer (viewBuffer)
-import Echidna.Types.Campaign
-import Echidna.Types.Coverage (coveragePoints)
-import Echidna.Types.Signature (makeBytecodeMemo)
-import Echidna.Types.Test (TestState(..), SolTest)
-=======
 import Echidna.Shrink (shrinkSeq)
 import Echidna.Types.Campaign
 import Echidna.Types.Coverage (coveragePoints)
 import Echidna.Types.Test
 import Echidna.Types.Buffer (viewBuffer)
---import Echidna.Types.Campaign
---import Echidna.Types.Coverage (coveragePoints)
 import Echidna.Types.Signature (makeBytecodeMemo)
---import Echidna.Types.Test (TestState(..), SolTest)
->>>>>>> 46d20164
 import Echidna.Types.Tx (TxCall(..), Tx(..), TxConf, getResult, src, call, _SolCall)
 import Echidna.Types.Solidity (SolConf(..), sender)
 import Echidna.Types.World (World)
@@ -308,15 +297,9 @@
     )
   where
     -- "mapMaybe ..." is to get a list of all contracts
-<<<<<<< HEAD
-    memo        = makeBytecodeMemo . mapMaybe (viewBuffer . (^. bytecode)) . elems $ (v ^. env . EVM.contracts)
-    step        = runUpdate (updateTest w v Nothing) >> lift u >> runCampaign
-    runCampaign = use (hasLens . tests . to (fmap snd)) >>= update
-=======
     memo        = makeBytecodeMemo . mapMaybe (viewBuffer . (^. bytecode)) . elems $ (vm ^. env . EVM.contracts)
     step        = runUpdate (updateTest w vm Nothing) >> lift u >> runCampaign
     runCampaign = use (hasLens . tests . to (fmap (view testState))) >>= update
->>>>>>> 46d20164
     update c    = do
       CampaignConf tl sof _ q sl _ _ _ _ _ <- view hasLens
       Campaign { _ncallseqs } <- view hasLens <$> get
