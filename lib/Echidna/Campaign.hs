--- conflicted
+++ resolved
@@ -39,10 +39,6 @@
 import qualified Data.HashSet as S
 import qualified Data.Foldable as DF
 import qualified Data.Set as DS
-<<<<<<< HEAD
-=======
-import qualified Data.List.NonEmpty as NE
->>>>>>> 1456b8ca
 
 import Echidna.ABI
 import Echidna.Exec
