--- conflicted
+++ resolved
@@ -89,13 +89,8 @@
   , runningThreads :: [ThreadId]
     -- ^ Extra threads currently being run,
     --   aside from the main worker thread
-<<<<<<< HEAD
-  , prioritizedFunctions :: ![String]
-    -- ^ Functions to prioritize during fuzzing
-=======
   , prioritizedSequences :: ![(Double, [(Text, [Maybe AbiValue])])]
     -- ^ Sequences of functions to prioritize during fuzzing
->>>>>>> 44edaac9
   }
 
 initialWorkerState :: WorkerState
@@ -107,11 +102,7 @@
               , ncalls = 0
               , totalGas = 0
               , runningThreads = []
-<<<<<<< HEAD
-              , prioritizedFunctions = []
-=======
               , prioritizedSequences = []
->>>>>>> 44edaac9
               }
 
 defaultTestLimit :: Int
