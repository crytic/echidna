{-# LANGUAGE MultiParamTypeClasses #-}
{-# LANGUAGE OverloadedStrings #-}
{-# LANGUAGE TemplateHaskell #-}
{-# LANGUAGE TupleSections #-}

module Echidna.Types.Campaign where

import Control.Lens
import Data.Aeson (ToJSON(..), object)
import Data.Foldable (toList)
import Data.Has (Has(..))
import Data.Map (Map, mapKeys)
import Data.Text (Text)
import EVM.Types (keccak)
import Numeric (showHex)

import Echidna.ABI (GenDict, defaultDict)
import Echidna.Types.Coverage (CoverageMap)
<<<<<<< HEAD
import Echidna.Types.Signature (BytecodeMemo)
import Echidna.Types.Test (SolTest, TestState(..))
=======
import Echidna.Types.Test (EchidnaTest)
import Echidna.Types.Signature (BytecodeMemo)
>>>>>>> 46d20164
import Echidna.Types.Tx (Tx)
import Echidna.Types.Corpus
import Echidna.Mutator.Corpus

-- | Configuration for running an Echidna 'Campaign'.
data CampaignConf = CampaignConf { _testLimit     :: Int
                                   -- ^ Maximum number of function calls to execute while fuzzing
                                 , _stopOnFail    :: Bool
                                   -- ^ Whether to stop the campaign immediately if any property fails
                                 , _estimateGas   :: Bool
                                   -- ^ Whether to collect gas usage statistics
                                 , _seqLen        :: Int
                                   -- ^ Number of calls between state resets (e.g. \"every 10 calls,
                                   -- reset the state to avoid unrecoverable states/save memory\"
                                 , _shrinkLimit   :: Int
                                   -- ^ Maximum number of candidate sequences to evaluate while shrinking
                                 , _knownCoverage :: Maybe CoverageMap
                                   -- ^ If applicable, initially known coverage. If this is 'Nothing',
                                   -- Echidna won't collect coverage information (and will go faster)
                                 , _seed          :: Maybe Int
                                   -- ^ Seed used for the generation of random transactions
                                 , _dictFreq      :: Float
                                   -- ^ Frequency for the use of dictionary values in the random transactions
                                 , _corpusDir     :: Maybe FilePath
                                   -- ^ Directory to load and save lists of transactions
                                 , _mutConsts     :: MutationConsts Integer
                                 }
makeLenses ''CampaignConf

-- | The state of a fuzzing campaign.
data Campaign = Campaign { _tests       :: [EchidnaTest]
                           -- ^ Tests being evaluated
                         , _coverage    :: CoverageMap
                           -- ^ Coverage captured (NOTE: we don't always record this)
                         , _gasInfo     :: Map Text (Int, [Tx])
                           -- ^ Worst case gas (NOTE: we don't always record this)
                         , _genDict     :: GenDict
                           -- ^ Generation dictionary
                         , _newCoverage :: Bool
                           -- ^ Flag to indicate new coverage found
                         , _corpus      :: Corpus
                           -- ^ List of transactions with maximum coverage
                         , _ncallseqs   :: Int
                           -- ^ Number of times the callseq is called
                         , _bcMemo        :: BytecodeMemo
                           -- ^ Stored results of getBytecodeMetadata on all contracts
                         }
makeLenses ''Campaign

instance ToJSON Campaign where
<<<<<<< HEAD
  toJSON (Campaign ts co gi _ _ _ _ _) = object $ ("tests", toJSON $ mapMaybe format ts)
=======
  toJSON (Campaign ts co gi _ _ _ _ _) = object $ ("tests", toJSON $ map format ts)
>>>>>>> 46d20164
    : ((if co == mempty then [] else [
    ("coverage",) . toJSON . mapKeys (("0x" <>) . (`showHex` "") . keccak) $ toList <$> co]) ++
       [(("maxgas",) . toJSON . toList) gi | gi /= mempty]) where
        format _ = "" :: String
        --format (Right _,      Open _) = Nothing
        --format (Right (n, _), s)      = Just ("assertion in " <> n, toJSON s)
        --format (Left (n, _),  s)      = Just (n,                    toJSON s)

instance Has GenDict Campaign where
  hasLens = genDict

defaultCampaign :: Campaign
defaultCampaign = Campaign mempty mempty mempty defaultDict False mempty 0 mempty<|MERGE_RESOLUTION|>--- conflicted
+++ resolved
@@ -16,13 +16,8 @@
 
 import Echidna.ABI (GenDict, defaultDict)
 import Echidna.Types.Coverage (CoverageMap)
-<<<<<<< HEAD
-import Echidna.Types.Signature (BytecodeMemo)
-import Echidna.Types.Test (SolTest, TestState(..))
-=======
 import Echidna.Types.Test (EchidnaTest)
 import Echidna.Types.Signature (BytecodeMemo)
->>>>>>> 46d20164
 import Echidna.Types.Tx (Tx)
 import Echidna.Types.Corpus
 import Echidna.Mutator.Corpus
@@ -73,11 +68,7 @@
 makeLenses ''Campaign
 
 instance ToJSON Campaign where
-<<<<<<< HEAD
-  toJSON (Campaign ts co gi _ _ _ _ _) = object $ ("tests", toJSON $ mapMaybe format ts)
-=======
   toJSON (Campaign ts co gi _ _ _ _ _) = object $ ("tests", toJSON $ map format ts)
->>>>>>> 46d20164
     : ((if co == mempty then [] else [
     ("coverage",) . toJSON . mapKeys (("0x" <>) . (`showHex` "") . keccak) $ toList <$> co]) ++
        [(("maxgas",) . toJSON . toList) gi | gi /= mempty]) where
