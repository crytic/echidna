{-# LANGUAGE FlexibleContexts #-}
{-# LANGUAGE ScopedTypeVariables #-}

module Echidna.UI.Report where

import Control.Lens
import Control.Monad.Reader (MonadReader, liftM2)
import Data.Has (Has(..))
import Data.List (intercalate, nub, sortOn)
import Data.Map (Map, toList)
import Data.Maybe (catMaybes, maybe)
import Data.Set (Set)
import Data.Text (Text, unpack)
import EVM.Types (Addr, W256)

import qualified Data.Text as T

import Echidna.Campaign
import Echidna.Exec
import Echidna.Transaction

-- | An address involved with a 'Transaction' is either the sender, the recipient, or neither of those things.
data Role = Sender | Receiver | Ambiguous

-- | Rules for pretty-printing addresses based on their role in a transaction.
type Names = Role -> Addr -> String

-- | Given a number of boxes checked and a number of total boxes, pretty-print progress in box-checking.
progress :: Int -> Int -> String
progress n m = "(" ++ show n ++ "/" ++ show m ++ ")"

-- | Given rules for pretty-printing associated address, and whether to print them, pretty-print a 'Transaction'.
ppTx :: (MonadReader x m, Has Names x, Has TxConf x) => Bool -> Tx -> m String
ppTx pn (Tx c s r g gp v (t, b)) = let sOf = ppTxCall in do
  names <- view hasLens
  tGas  <- view $ hasLens . txGas
  return $ sOf c ++ (if not pn    then "" else names Sender s ++ names Receiver r)
                 ++ (if g == tGas then "" else " Gas: "         ++ show g)
                 ++ (if gp == 0   then "" else " Gas price: "   ++ show gp)
                 ++ (if v == 0    then "" else " Value: "       ++ show v)
                 ++ (if t == 0    then "" else " Time delay: "  ++ show t)
                 ++ (if b == 0    then "" else " Block delay: " ++ show b)

-- | Pretty-print the coverage a 'Campaign' has obtained.
ppCoverage :: Map W256 (Set Int) -> Maybe String
ppCoverage s | s == mempty = Nothing
             | otherwise   = Just $ "Unique instructions: " ++ show (coveragePoints s)
                                 ++ "\nUnique codehashes: " ++ show (length s)

-- | Pretty-print the gas usage for a function.
ppGasOne :: (MonadReader x m, Has Names x, Has TxConf x) => (Text, (Int, [Tx])) -> m String
ppGasOne ("", _)      = pure ""
ppGasOne (f, (g, xs)) = let pxs = mapM (ppTx $ length (nub $ view src <$> xs) /= 1) xs in
 (("\n" ++ unpack f ++ " used a maximum of " ++ show g ++ " gas\n  Call sequence:\n") ++) . unlines . fmap ("    " ++) <$> pxs

-- | Pretty-print the gas usage information a 'Campaign' has obtained.
ppGasInfo :: (MonadReader x m, Has Names x, Has TxConf x) => Campaign -> m String
ppGasInfo (Campaign _ _ gi _) | gi == mempty = pure ""
ppGasInfo (Campaign _ _ gi _) = (fmap $ intercalate "") (mapM ppGasOne $ sortOn (\(_, (n, _)) -> n) $ toList gi)

-- | Pretty-print the status of a solved test.
ppFail :: (MonadReader x m, Has Names x, Has TxConf x) => Maybe (Int, Int) -> [Tx] -> m String
ppFail _ [] = pure "failed with no transactions made ⁉️  "
ppFail b xs = let status = case b of
                                Nothing    -> ""
                                Just (n,m) -> ", shrinking " ++ progress n m
                  pxs = mapM (ppTx $ length (nub $ view src <$> xs) /= 1) xs in
 (("failed!💥  \n  Call sequence" ++ status ++ ":\n") ++) . unlines . fmap ("    " ++) <$> pxs

-- | Pretty-print the status of a test.
ppTS :: (MonadReader x m, Has CampaignConf x, Has Names x, Has TxConf x) => TestState -> m String
ppTS (Failed e)  = pure $ "could not evaluate ☣\n  " ++ show e
ppTS (Solved l)  = ppFail Nothing l
ppTS Passed      = pure "passed! 🎉"
<<<<<<< HEAD
ppTS (Open i)    = view hasLens >>= \(CampaignConf { testLimit = t }) ->
=======
ppTS (Open i)    = view hasLens >>= \(CampaignConf t _ _ _ _ _ _ _) ->
>>>>>>> 904ff55c
                     if i >= t then ppTS Passed else pure $ "fuzzing " ++ progress i t
ppTS (Large n l) = view (hasLens . to shrinkLimit) >>= \m -> ppFail (if n < m then Just (n,m)
                                                                              else Nothing) l

-- | Pretty-print the status of all 'SolTest's in a 'Campaign'.
ppTests :: (MonadReader x m, Has CampaignConf x, Has Names x, Has TxConf x) => Campaign -> m String
<<<<<<< HEAD
ppTests (Campaign { _tests = ts }) = unlines . catMaybes <$> mapM pp ts where
=======
ppTests (Campaign ts _ _ _) = unlines . catMaybes <$> mapM pp ts where
>>>>>>> 904ff55c
  pp (Left  (n, _), s)      = Just .                    ((T.unpack n ++ ": ") ++) <$> ppTS s
  pp (Right _,      Open _) = pure Nothing
  pp (Right (n, _), s)      = Just . (("assertion in " ++ T.unpack n ++ ": ") ++) <$> ppTS s

ppCampaign :: (MonadReader x m, Has CampaignConf x, Has Names x, Has TxConf x) => Campaign -> m String
ppCampaign c = (++) <$> liftM2 (++) (ppTests c) (ppGasInfo c) <*> pure (maybe "" ("\n" ++) . ppCoverage $ c ^. coverage)

<|MERGE_RESOLUTION|>--- conflicted
+++ resolved
@@ -55,8 +55,8 @@
 
 -- | Pretty-print the gas usage information a 'Campaign' has obtained.
 ppGasInfo :: (MonadReader x m, Has Names x, Has TxConf x) => Campaign -> m String
-ppGasInfo (Campaign _ _ gi _) | gi == mempty = pure ""
-ppGasInfo (Campaign _ _ gi _) = (fmap $ intercalate "") (mapM ppGasOne $ sortOn (\(_, (n, _)) -> n) $ toList gi)
+ppGasInfo (Campaign { _gasInfo = gi } ) | gi == mempty = pure ""
+ppGasInfo (Campaign { _gasInfo = gi } ) = (fmap $ intercalate "") (mapM ppGasOne $ sortOn (\(_, (n, _)) -> n) $ toList gi)
 
 -- | Pretty-print the status of a solved test.
 ppFail :: (MonadReader x m, Has Names x, Has TxConf x) => Maybe (Int, Int) -> [Tx] -> m String
@@ -72,22 +72,14 @@
 ppTS (Failed e)  = pure $ "could not evaluate ☣\n  " ++ show e
 ppTS (Solved l)  = ppFail Nothing l
 ppTS Passed      = pure "passed! 🎉"
-<<<<<<< HEAD
 ppTS (Open i)    = view hasLens >>= \(CampaignConf { testLimit = t }) ->
-=======
-ppTS (Open i)    = view hasLens >>= \(CampaignConf t _ _ _ _ _ _ _) ->
->>>>>>> 904ff55c
                      if i >= t then ppTS Passed else pure $ "fuzzing " ++ progress i t
 ppTS (Large n l) = view (hasLens . to shrinkLimit) >>= \m -> ppFail (if n < m then Just (n,m)
                                                                               else Nothing) l
 
 -- | Pretty-print the status of all 'SolTest's in a 'Campaign'.
 ppTests :: (MonadReader x m, Has CampaignConf x, Has Names x, Has TxConf x) => Campaign -> m String
-<<<<<<< HEAD
 ppTests (Campaign { _tests = ts }) = unlines . catMaybes <$> mapM pp ts where
-=======
-ppTests (Campaign ts _ _ _) = unlines . catMaybes <$> mapM pp ts where
->>>>>>> 904ff55c
   pp (Left  (n, _), s)      = Just .                    ((T.unpack n ++ ": ") ++) <$> ppTS s
   pp (Right _,      Open _) = pure Nothing
   pp (Right (n, _), s)      = Just . (("assertion in " ++ T.unpack n ++ ": ") ++) <$> ppTS s
