--- conflicted
+++ resolved
@@ -196,12 +196,7 @@
 maximumBadge :: Widget Name
 maximumBadge = withAttr (attrName "maximum") $ str "OPTIMIZED!"
 
-<<<<<<< HEAD
-wrapSettings :: WrapSettings
-wrapSettings = defaultWrapSettings { breakLongWords = True }
-
-#endif
-=======
 strBreak :: String -> Widget n
 strBreak = strWrapWith $ defaultWrapSettings { breakLongWords = True }
->>>>>>> decb8ae6
+
+#endif