--- conflicted
+++ resolved
@@ -144,13 +144,8 @@
   foldl (<=>) emptyWidget (showLogLine <$> Seq.reverse uiState.events)
 
 showLogLine :: (LocalTime, CampaignEvent) -> Widget Name
-<<<<<<< HEAD
-showLogLine (time, event@(WorkerEvent workerId _)) =
-  withAttr (attrName "time") (str $ timePrefix time <> "[Worker " <> show workerId <> "] ")
-=======
 showLogLine (time, event@(WorkerEvent workerId workerType _)) =
   (withAttr (attrName "time") $ str $ (timePrefix time) <> "[Worker " <> show workerId <> symSuffix <> "] ")
->>>>>>> 5d55003b
     <+> strBreak (ppCampaignEvent event)
   where
   symSuffix = case workerType of
