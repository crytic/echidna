--- conflicted
+++ resolved
@@ -99,19 +99,13 @@
     }
 
 -- | Try to load the persisted RPC cache.
-<<<<<<< HEAD
 -- TODO: we use the corpus dir for now, think about where to place it
-loadRpcCache :: Env -> IO ()
-loadRpcCache Env { cfg, fetchContractCache, fetchSlotCache } =
-=======
--- TODO: we use the corpus dir for now, think where to place it
 loadRpcCache
   :: EConfig
   -> IO ( Map Addr (Maybe Contract)
         , Map Addr (Map W256 (Maybe W256))
         )
 loadRpcCache cfg =
->>>>>>> 08041e4b
   case cfg.campaignConf.corpusDir of
     Nothing -> pure (mempty, mempty)
     Just dir -> do
