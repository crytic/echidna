{-# LANGUAGE FlexibleContexts #-}
{-# LANGUAGE OverloadedStrings #-}
{-# LANGUAGE LambdaCase #-}

module Echidna.Solidity where

import Control.Lens
import Control.Arrow              (first)
import Control.Monad              (liftM2, when, unless, forM_)
import Control.Monad.Catch        (MonadThrow(..))
import Control.Monad.Extra        (whenM)
import Control.Monad.IO.Class     (MonadIO(..))
import Control.Monad.Reader       (MonadReader)
import Control.Monad.State.Strict (execStateT)
import Data.Foldable              (toList)
import Data.Has                   (Has(..))
import Data.List                  (find, partition, isSuffixOf, (\\))
import Data.Map                   (Map, keys, elems, unions)
import Data.Maybe                 (isJust, isNothing, catMaybes, listToMaybe)
import Data.Text                  (Text, isPrefixOf, isSuffixOf, append)
import Data.Text.Lens             (unpacked)
import Data.SemVer                (Version, version, toString)
import System.Process             (StdStream(..), readCreateProcessWithExitCode, proc, std_err)
import System.IO                  (openFile, IOMode(..))
import System.Exit                (ExitCode(..))
import System.Directory           (doesDirectoryExist, doesFileExist, findExecutable, listDirectory, removeFile)
import System.FilePath.Posix      ((</>))

import Echidna.ABI                (encodeSig, encodeSigWithName, hashSig, fallback, commonTypeSizes, mkValidAbiInt, mkValidAbiUInt)
import Echidna.Exec               (execTx, initialVM)
import Echidna.Events             (EventMap)
import Echidna.Test               (createTests, isAssertionMode, isPropertyMode)
import Echidna.RPC                (loadEthenoBatch)
import Echidna.Types.Solidity
import Echidna.Types.Signature    (ContractName, FunctionHash, SolSignature, SignatureMap, getBytecodeMetadata)
import Echidna.Types.Tx           (TxConf, createTxWithValue, unlimitedGasPerBlock, initialTimestamp, initialBlockNumber)
import Echidna.Types.Test         (TestConf(..), EchidnaTest(..))
import Echidna.Types.World        (World(..))
import Echidna.Fetch              (deployContracts)
import Echidna.Processor

import EVM hiding (contracts, path)
import qualified EVM (contracts)
import EVM.ABI
import EVM.Solidity
import EVM.Types    (Addr, w256)

import qualified Data.List.NonEmpty  as NE
import qualified Data.List.NonEmpty.Extra as NEE
import qualified Data.HashMap.Strict as M
import qualified Data.Text           as T

<<<<<<< HEAD
minSupportedSolcVersion :: Version
minSupportedSolcVersion = version 0 4 25 [] []

data Filter = Blacklist [Text] | Whitelist [Text] deriving Show

-- | Things that can go wrong trying to load a Solidity file for Echidna testing. Read the 'Show'
-- instance for more detailed explanations.
data SolException = BadAddr Addr
                  | CompileFailure String String
                  | SolcReadFailure
                  | NoContracts
                  | TestArgsFound Text
                  | ContractNotFound Text
                  | NoBytecode Text
                  | NoFuncs
                  | NoTests
                  | OnlyTests
                  | ConstructorArgs String
                  | DeploymentFailed
                  | NoCryticCompile
                  | InvalidMethodFilters Filter
                  | OutdatedSolcVersion Version
makePrisms ''SolException

instance Show SolException where
  show = \case
    BadAddr a                -> "No contract at " ++ show a ++ " exists"
    CompileFailure x y       -> "Couldn't compile given file\n" ++ "stdout:\n" ++ x ++ "stderr:\n" ++ y
    SolcReadFailure          -> "Could not read crytic-export/combined_solc.json"
    NoContracts              -> "No contracts found in given file"
    (ContractNotFound c)     -> "Given contract " ++ show c ++ " not found in given file"
    (TestArgsFound t)        -> "Test " ++ show t ++ " has arguments, aborting"
    (NoBytecode t)           -> "No bytecode found for contract " ++ show t
    NoFuncs                  -> "ABI is empty, are you sure your constructor is right?"
    NoTests                  -> "No tests found in ABI"
    OnlyTests                -> "Only tests and no public functions found in ABI"
    (ConstructorArgs s)      -> "Constructor arguments are required: " ++ s
    NoCryticCompile          -> "crytic-compile not installed or not found in PATH. To install it, run:\n   pip install crytic-compile"
    (InvalidMethodFilters f) -> "Applying " ++ show f ++ " to the methods produces an empty list. Are you filtering the correct functions or fuzzing the correct contract?"
    DeploymentFailed         -> "Deploying the contract failed (revert, out-of-gas, sending ether to an non-payable constructor, etc.)"
    OutdatedSolcVersion v    -> "Solc version " ++ toString v ++ " detected. Echidna doesn't support versions of solc before " ++ toString minSupportedSolcVersion ++ ". Please use a newer version."

instance Exception SolException

-- | Configuration for loading Solidity for Echidna testing.
data SolConf = SolConf { _contractAddr    :: Addr             -- ^ Contract address to use
                       , _deployer        :: Addr             -- ^ Contract deployer address to use
                       , _sender          :: NE.NonEmpty Addr -- ^ Sender addresses to use
                       , _balanceAddr     :: Integer          -- ^ Initial balance of deployer and senders
                       , _balanceContract :: Integer          -- ^ Initial balance of contract to test
                       , _codeSize        :: Integer          -- ^ Max code size for deployed contratcs (default 24576, per EIP-170)
                       , _prefix          :: Text             -- ^ Function name prefix used to denote tests
                       , _cryticArgs      :: [String]         -- ^ Args to pass to crytic
                       , _solcArgs        :: String           -- ^ Args to pass to @solc@
                       , _solcLibs        :: [String]         -- ^ List of libraries to load, in order.
                       , _quiet           :: Bool             -- ^ Suppress @solc@ output, errors, and warnings
                       , _initialize      :: Maybe FilePath   -- ^ Initialize world with Etheno txns
                       , _multiAbi        :: Bool             -- ^ Whether or not to use the multi-abi mode
                       , _checkAsserts    :: Bool             -- ^ Test if we can cause assertions to fail
                       , _benchmarkMode   :: Bool             -- ^ Benchmark mode allows to generate coverage
                       , _methodFilter    :: Filter           -- ^ List of methods to avoid or include calling during a campaign
                       }
makeLenses ''SolConf

-- | List of contract names from every source cache
type SourceCaches = [([ContractName], SourceCache)]

=======
>>>>>>> a90c2c30
-- | Given a list of source caches (SourceCaches) and an optional contract name, 
-- select one that includes that contract (if possible). Otherwise, use the first source
-- cache available (or fail if it is empty)
selectSourceCache :: Maybe ContractName -> SourceCaches -> SourceCache
selectSourceCache (Just c) scs =
  let r = concatMap (\(cs,sc) -> [sc | isJust $ find (Data.Text.isSuffixOf (":" `append` c)) cs]) scs in
  case r of
    (sc:_) -> sc
    _      -> error "Source cache selection returned no result"

selectSourceCache _ scs =
  case scs of
    (_,sc):_ -> sc
    _        -> error "Empty source cache"

readSolcBatch :: FilePath -> IO (Maybe (Map Text SolcContract, SourceCaches))
readSolcBatch d = do
  fs <- listDirectory d
  mxs <- mapM (\f -> readSolc (d </> f)) fs
  case catMaybes mxs of
    [] -> return Nothing
    xs -> return $ Just (unions $ map fst xs, map (first keys) xs)

-- | Given a list of files, use its extenstion to check if it is a precompiled
-- contract or try to compile it and get a list of its contracts and a list of source cache, throwing
-- exceptions if necessary.
contracts :: (MonadIO m, MonadThrow m, MonadReader x m, Has SolConf x) => NE.NonEmpty FilePath -> m ([SolcContract], SourceCaches)
contracts fp = let usual = ["--solc-disable-warnings", "--export-format", "solc"] in do
  mp  <- liftIO $ findExecutable "crytic-compile"
  case mp of
   Nothing -> throwM NoCryticCompile
   Just path -> do
    a  <- view (hasLens . solcArgs)
    q  <- view (hasLens . quiet)
    ls <- view (hasLens . solcLibs)
    c  <- view (hasLens . cryticArgs)
    let solargs = a ++ linkLibraries ls & (usual ++) .
                  (\sa -> if null sa then [] else ["--solc-args", sa])
        compileOne :: (MonadIO m, MonadThrow m) => FilePath -> m ([SolcContract], SourceCaches)
        compileOne x = do
          mSolc <- liftIO $ do
            stderr <- if q then UseHandle <$> openFile "/dev/null" WriteMode else pure Inherit
            (ec, out, err) <- readCreateProcessWithExitCode (proc path $ (c ++ solargs) |> x) {std_err = stderr} ""
            case ec of
              ExitSuccess -> readSolcBatch "crytic-export"
              ExitFailure _ -> throwM $ CompileFailure out err

          maybe (throwM SolcReadFailure) (pure . first toList) mSolc
    -- clean up previous artifacts
    liftIO $ removeJsonFiles "crytic-export"
    cps <- mapM compileOne fp
    let (cs, ss) = NE.unzip cps
    when (length ss > 1) $ liftIO $ putStrLn "WARNING: more than one SourceCaches was found after compile. Only the first one will be used."
    pure (concat cs, NE.head ss)

removeJsonFiles :: FilePath -> IO ()
removeJsonFiles dir =
  whenM (doesDirectoryExist dir) $ do
    files <- listDirectory dir
    forM_ files $ \file ->
      when (".json" `Data.List.isSuffixOf` file) $ do
        let path = dir </> file
        whenM (doesFileExist path) $ removeFile path

addresses :: (MonadReader x m, Has SolConf x) => m (NE.NonEmpty AbiValue)
addresses = do
  SolConf{_contractAddr = ca, _deployer = d, _sender = ads} <- view hasLens
  pure $ AbiAddress . fromIntegral <$> NE.nub (join ads [ca, d, 0x0])
  where join (f NE.:| r) l = f NE.:| (r ++ l)

populateAddresses :: [Addr] -> Integer -> VM -> VM
populateAddresses []     _ vm = vm
populateAddresses (a:as) b vm = populateAddresses as b (vm & set (env . EVM.contracts . at a) (Just account))
  where account = initialContract (RuntimeCode mempty) & set nonce 0 & set balance (w256 $ fromInteger b)

-- | Address to load the first library
addrLibrary :: Addr
addrLibrary = 0xff

-- | Generate a string to use as argument in solc to link libraries starting from addrLibrary
linkLibraries :: [String] -> String
linkLibraries [] = ""
linkLibraries ls = "--libraries " ++
  iconcatMap (\i x -> concat [x, ":", show $ addrLibrary + toEnum i, ","]) ls

filterMethods :: Text -> Filter -> NE.NonEmpty SolSignature -> NE.NonEmpty SolSignature
filterMethods _  f@(Whitelist [])  _ = error $ show $ InvalidMethodFilters f
filterMethods cn f@(Whitelist ic) ms = case NE.filter (\s -> encodeSigWithName cn s `elem` ic) ms of
                                         [] -> error $ show $ InvalidMethodFilters f
                                         fs -> NE.fromList fs
filterMethods cn f@(Blacklist ig) ms = case NE.filter (\s -> encodeSigWithName cn s `notElem` ig) ms of
                                         [] -> error $ show $ InvalidMethodFilters f
                                         fs -> NE.fromList fs

abiOf :: Text -> SolcContract -> NE.NonEmpty SolSignature
abiOf pref cc = fallback NE.:| filter (not . isPrefixOf pref . fst) (elems (cc ^. abiMap) <&> \m -> (m ^. methodName, m ^.. methodInputs . traverse . _2))

-- | Given an optional contract name and a list of 'SolcContract's, try to load the specified
-- contract, or, if not provided, the first contract in the list, into a 'VM' usable for Echidna
-- testing and extract an ABI and list of tests. Throws exceptions if anything returned doesn't look
-- usable for Echidna. NOTE: Contract names passed to this function should be prefixed by the
-- filename their code is in, plus a colon.
loadSpecified :: (MonadIO m, MonadThrow m, MonadReader x m, Has SolConf x, Has SolConf x, Has TestConf x, Has TxConf x, MonadFail m)
              => Maybe Text -> [SolcContract] -> m (VM, EventMap, NE.NonEmpty SolSignature, [Text], SignatureMap)
loadSpecified name cs = do
  -- Pick contract to load
  c <- choose cs name
  q <- view (hasLens . quiet)
  liftIO $ do
    when (isNothing name && length cs > 1 && not q) $
      putStrLn "Multiple contracts found, only analyzing the first"
    unless q . putStrLn $ "Analyzing contract: " <> c ^. contractName . unpacked

  -- Local variables
  SolConf ca d ads bala balc mcs pref _ _ libs _ fp ma tm _ fs <- view hasLens
  TestConf _ _ <- view hasLens

  -- generate the complete abi mapping
  let bc = c ^. creationCode
      abi = liftM2 (,) (view methodName) (fmap snd . view methodInputs) <$> toList (c ^. abiMap)
      con = view constructorInputs c
      (tests, funs) = partition (isPrefixOf pref . fst) abi


  -- Filter ABI according to the config options
  let fabiOfc = filterMethods (c ^. contractName) fs $ abiOf pref c
  -- Filter again for assertions checking if enabled
  let neFuns = filterMethods (c ^. contractName) fs (fallback NE.:| funs)

  -- Construct ABI mapping for World
  let abiMapping = if ma then M.fromList $ cs <&> \cc -> (getBytecodeMetadata $ cc ^. runtimeCode,  filterMethods (cc ^. contractName) fs $ abiOf pref cc)
                         else M.singleton (getBytecodeMetadata $ c ^. runtimeCode) fabiOfc

  -- Set up initial VM, either with chosen contract or Etheno initialization file
  -- need to use snd to add to ABI dict
  blank' <- maybe (pure (initialVM & block . gaslimit .~ fromInteger unlimitedGasPerBlock & block . maxCodeSize .~ w256 (fromInteger mcs)))
                  loadEthenoBatch
                  fp
  let blank = populateAddresses (NE.toList ads |> d) bala blank'

  unless (null con || isJust fp) (throwM $ ConstructorArgs (show con))
  -- Select libraries
  ls <- mapM (choose cs . Just . T.pack) libs

  -- Make sure everything is ready to use, then ship it
  when (null abi) $ throwM NoFuncs                              -- < ABI checks
  when (null tests && isPropertyMode tm) $ throwM NoTests       -- < Test checks
  when (bc == mempty) $ throwM (NoBytecode $ c ^. contractName) -- Bytecode check
  case find (not . null . snd) tests of
    Just (t,_) -> throwM $ TestArgsFound t                      -- Test args check
    Nothing    -> do
      -- library deployment
      vm <- deployContracts (zip [addrLibrary ..] ls) d blank
      -- additional contracts deployment
      --(ctd, _) <- if null atd then return ([], []) else contracts $ NE.fromList $ map show atd
      --let mainContract = head $ map (\x -> head $ T.splitOn "." $ last $ T.splitOn "-" $ head $ T.splitOn ":" (view contractName x)) ctd
      --let ctd' = filter (\x -> (last $ T.splitOn ":" (view contractName x)) == mainContract) ctd
      --vm' <- deployContracts (zip atd ctd') ca vm
      -- main contract deployment
      let transaction = execTx $ createTxWithValue bc d ca (fromInteger unlimitedGasPerBlock) (w256 $ fromInteger balc) (0, 0)
      vm'' <- execStateT transaction vm
      case currentContract vm'' of
        Just _  -> return (vm'', unions $ map (view eventMap) cs, neFuns, fst <$> tests, abiMapping)
        Nothing -> throwM $ DeploymentFailed ca

  where choose []    _        = throwM NoContracts
        choose (c:_) Nothing  = return c
        choose _     (Just n) = maybe (throwM $ ContractNotFound n) pure $
                                      find (Data.Text.isSuffixOf (if T.any (== ':') n then n else ":" `append` n) . view contractName) cs

-- | Given a file and an optional contract name, compile the file as solidity, then, if a name is
-- given, try to fine the specified contract (assuming it is in the file provided), otherwise, find
-- the first contract in the file. Take said contract and return an initial VM state with it loaded,
-- its ABI (as 'SolSignature's), and the names of its Echidna tests. NOTE: unlike 'loadSpecified',
-- contract names passed here don't need the file they occur in specified.
loadWithCryticCompile :: (MonadIO m, MonadThrow m, MonadReader x m, Has SolConf x, Has TestConf x, Has TxConf x, MonadFail m)
                      => NE.NonEmpty FilePath -> Maybe Text -> m (VM, EventMap, NE.NonEmpty SolSignature, [Text], SignatureMap)
loadWithCryticCompile fp name = contracts fp >>= \(cs, _) -> loadSpecified name cs


-- | Given the results of 'loadSolidity', assuming a single-contract test, get everything ready
-- for running a 'Campaign' against the tests found.
prepareForTest :: (MonadReader x m, Has SolConf x)
               => (VM, EventMap, NE.NonEmpty SolSignature, [Text], SignatureMap)
               -> Maybe ContractName
               -> SlitherInfo
               -> m (VM, World, [EchidnaTest])
prepareForTest (vm, em, a, ts, m) c si = do
  SolConf{ _sender = s, _testMode = tm, _testDestruction = td } <- view hasLens
  let r = vm ^. state . contract
      a' = NE.toList a
      ps = filterResults c $ payableFunctions si
      as = if isAssertionMode tm then filterResults c $ asserts si else []
      cs = filterResults c (constantFunctions si) \\ as
      (hm, lm) = prepareHashMaps cs as m
  pure (vm, World s hm lm ps em, createTests tm td ts r a')

-- this limited variant is used only in tests
prepareForTest' :: (MonadReader x m, Has SolConf x)
               => (VM, EventMap, NE.NonEmpty SolSignature, [Text], SignatureMap)
               -> m (VM, World, [EchidnaTest])
prepareForTest' (v, em, a, ts, _) = do
  SolConf{ _sender = s, _testMode = tm } <- view hasLens
  let r = v ^. state . contract
      a' = NE.toList a
  pure (v, World s M.empty Nothing [] em, createTests tm True ts r a') 

prepareHashMaps :: [FunctionHash] -> [FunctionHash] -> SignatureMap -> (SignatureMap, Maybe SignatureMap)
prepareHashMaps [] _  m = (m, Nothing)                                -- No constant functions detected
prepareHashMaps cs as m =
  (\case (hm, lm) | M.size hm > 0  && M.size lm > 0  -> (hm, Just lm) -- Usual case
                  | M.size hm > 0  && M.size lm == 0 -> (hm, Nothing) -- No low-priority functions detected
                  | M.size hm == 0 && M.size lm > 0  -> (m,  Nothing) -- No high-priority functions detected
                  | otherwise                        -> error "Error processing function hashmaps"
  ) (M.unionWith NEE.union (filterHashMap not cs m) (filterHashMap id as m), filterHashMap id cs m)
  where filterHashMap f xs = M.mapMaybe (NE.nonEmpty . NE.filter (\s -> f $ (hashSig . encodeSig $ s) `elem` xs))

-- | Basically loadSolidity, but prepares the results to be passed directly into
-- a testing function.
loadSolTests :: (MonadIO m, MonadThrow m, MonadReader x m, Has SolConf x, Has TestConf x, Has TxConf x, MonadFail m)
             => NE.NonEmpty FilePath -> Maybe Text -> m (VM, World, [EchidnaTest])
loadSolTests fp name = loadWithCryticCompile fp name >>= prepareForTest'

mkLargeAbiInt :: Int -> AbiValue
mkLargeAbiInt i = AbiInt i $ 2 ^ (i - 1) - 1

mkLargeAbiUInt :: Int -> AbiValue
mkLargeAbiUInt i = AbiUInt i $ 2 ^ i - 1

timeConstants :: [AbiValue]
timeConstants = concatMap dec [initialTimestamp, initialBlockNumber]
  where dec i = let l f = f <$> commonTypeSizes <*> fmap fromIntegral [i-1..i+1] in
                catMaybes (l mkValidAbiInt ++ l mkValidAbiUInt)

largeConstants :: [AbiValue]
largeConstants = concatMap (\i -> [mkLargeAbiInt i, mkLargeAbiUInt i]) commonTypeSizes

returnTypes :: [SolcContract] -> Text -> Maybe AbiType
returnTypes cs t = do
  method <- find ((== t) . view methodName) $ concatMap (toList . view abiMap) cs
  (_, abiType) <- listToMaybe $ method ^. methodOutput
  pure abiType<|MERGE_RESOLUTION|>--- conflicted
+++ resolved
@@ -50,76 +50,6 @@
 import qualified Data.HashMap.Strict as M
 import qualified Data.Text           as T
 
-<<<<<<< HEAD
-minSupportedSolcVersion :: Version
-minSupportedSolcVersion = version 0 4 25 [] []
-
-data Filter = Blacklist [Text] | Whitelist [Text] deriving Show
-
--- | Things that can go wrong trying to load a Solidity file for Echidna testing. Read the 'Show'
--- instance for more detailed explanations.
-data SolException = BadAddr Addr
-                  | CompileFailure String String
-                  | SolcReadFailure
-                  | NoContracts
-                  | TestArgsFound Text
-                  | ContractNotFound Text
-                  | NoBytecode Text
-                  | NoFuncs
-                  | NoTests
-                  | OnlyTests
-                  | ConstructorArgs String
-                  | DeploymentFailed
-                  | NoCryticCompile
-                  | InvalidMethodFilters Filter
-                  | OutdatedSolcVersion Version
-makePrisms ''SolException
-
-instance Show SolException where
-  show = \case
-    BadAddr a                -> "No contract at " ++ show a ++ " exists"
-    CompileFailure x y       -> "Couldn't compile given file\n" ++ "stdout:\n" ++ x ++ "stderr:\n" ++ y
-    SolcReadFailure          -> "Could not read crytic-export/combined_solc.json"
-    NoContracts              -> "No contracts found in given file"
-    (ContractNotFound c)     -> "Given contract " ++ show c ++ " not found in given file"
-    (TestArgsFound t)        -> "Test " ++ show t ++ " has arguments, aborting"
-    (NoBytecode t)           -> "No bytecode found for contract " ++ show t
-    NoFuncs                  -> "ABI is empty, are you sure your constructor is right?"
-    NoTests                  -> "No tests found in ABI"
-    OnlyTests                -> "Only tests and no public functions found in ABI"
-    (ConstructorArgs s)      -> "Constructor arguments are required: " ++ s
-    NoCryticCompile          -> "crytic-compile not installed or not found in PATH. To install it, run:\n   pip install crytic-compile"
-    (InvalidMethodFilters f) -> "Applying " ++ show f ++ " to the methods produces an empty list. Are you filtering the correct functions or fuzzing the correct contract?"
-    DeploymentFailed         -> "Deploying the contract failed (revert, out-of-gas, sending ether to an non-payable constructor, etc.)"
-    OutdatedSolcVersion v    -> "Solc version " ++ toString v ++ " detected. Echidna doesn't support versions of solc before " ++ toString minSupportedSolcVersion ++ ". Please use a newer version."
-
-instance Exception SolException
-
--- | Configuration for loading Solidity for Echidna testing.
-data SolConf = SolConf { _contractAddr    :: Addr             -- ^ Contract address to use
-                       , _deployer        :: Addr             -- ^ Contract deployer address to use
-                       , _sender          :: NE.NonEmpty Addr -- ^ Sender addresses to use
-                       , _balanceAddr     :: Integer          -- ^ Initial balance of deployer and senders
-                       , _balanceContract :: Integer          -- ^ Initial balance of contract to test
-                       , _codeSize        :: Integer          -- ^ Max code size for deployed contratcs (default 24576, per EIP-170)
-                       , _prefix          :: Text             -- ^ Function name prefix used to denote tests
-                       , _cryticArgs      :: [String]         -- ^ Args to pass to crytic
-                       , _solcArgs        :: String           -- ^ Args to pass to @solc@
-                       , _solcLibs        :: [String]         -- ^ List of libraries to load, in order.
-                       , _quiet           :: Bool             -- ^ Suppress @solc@ output, errors, and warnings
-                       , _initialize      :: Maybe FilePath   -- ^ Initialize world with Etheno txns
-                       , _multiAbi        :: Bool             -- ^ Whether or not to use the multi-abi mode
-                       , _checkAsserts    :: Bool             -- ^ Test if we can cause assertions to fail
-                       , _benchmarkMode   :: Bool             -- ^ Benchmark mode allows to generate coverage
-                       , _methodFilter    :: Filter           -- ^ List of methods to avoid or include calling during a campaign
-                       }
-makeLenses ''SolConf
-
--- | List of contract names from every source cache
-type SourceCaches = [([ContractName], SourceCache)]
-
-=======
->>>>>>> a90c2c30
 -- | Given a list of source caches (SourceCaches) and an optional contract name, 
 -- select one that includes that contract (if possible). Otherwise, use the first source
 -- cache available (or fail if it is empty)
