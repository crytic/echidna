{-# LANGUAGE FlexibleContexts #-}
{-# LANGUAGE OverloadedStrings #-}
{-# LANGUAGE LambdaCase #-}
{-# LANGUAGE TemplateHaskell #-}
{-# LANGUAGE TupleSections #-}
{-# LANGUAGE ViewPatterns #-}

module Echidna.Solidity where

import Control.Lens        hiding (cons)
import Control.Exception          (Exception)
import Control.Monad              (liftM2, mapM_, when, unless)
import Control.Monad.Catch        (MonadThrow(..))
import Control.Monad.IO.Class     (MonadIO(..))
import Control.Monad.Reader       (MonadReader)
import Control.Monad.State.Strict (execStateT)
import Data.Aeson                 (Value(..))
import Data.ByteString.Lens       (packedChars)
import Data.Foldable              (toList)
import Data.Has                   (Has(..))
import Data.List                  (find, nub, partition)
import Data.List.Lens             (prefixed, suffixed)
import Data.Maybe                 (isNothing)
import Data.Monoid                ((<>))
import Data.Text                  (Text, isPrefixOf, isSuffixOf, unpack, cons)
import Data.Text.Lens             (unpacked)
import Data.Text.Read             (decimal)
import System.Process             (readCreateProcess, proc)
--import System.IO                  (openFile, IOMode(..))
--import System.IO.Temp             (writeSystemTempFile)
--import System.FilePath.Posix      (takeExtension)

import Echidna.ABI         (SolSignature)
import Echidna.Exec        (execTx)
import Echidna.Transaction (Tx(..), World(..))

import EVM hiding (contracts)
import EVM.ABI      (AbiValue(..))
import EVM.Exec     (vmForEthrunCreation)
import EVM.Solidity
import EVM.Types    (Addr)

import qualified Data.ByteString     as BS
import qualified Data.HashMap.Strict as M
import qualified Data.Text           as T

-- | Things that can go wrong trying to load a Solidity file for Echidna testing. Read the 'Show'
-- instance for more detailed explanations.
data SolException = BadAddr Addr
                  | CompileFailure
                  | NoContracts
                  | TestArgsFound Text
                  | ContractNotFound Text
                  | NoBytecode Text
                  | NoFuncs
                  | NoTests
                  | OnlyTests

instance Show SolException where
  show = \case
    BadAddr a            -> "No contract at " ++ show a ++ " exists"
    CompileFailure       -> "Couldn't compile given file"
    NoContracts          -> "No contracts found in given file"
    (ContractNotFound c) -> "Given contract " ++ show c ++ " not found in given file"
    (TestArgsFound t)    -> "Test " ++ show t ++ " has arguments, aborting"
    (NoBytecode t)       -> "No bytecode found for contract " ++ show t
    NoFuncs              -> "ABI is empty, are you sure your constructor is right?"
    NoTests              -> "No tests found in ABI"
    OnlyTests            -> "Only tests and no public functions found in ABI"

instance Exception SolException

-- | Configuration for loading Solidity for Echidna testing.
data SolConf = SolConf { _contractAddr :: Addr   -- ^ Contract address to use
                       , _deployer     :: Addr   -- ^ Contract deployer address to use
                       , _sender       :: [Addr] -- ^ Sender addresses to use
                       , _prefix       :: Text   -- ^ Function name prefix used to denote tests
                       , _solcArgs     :: String -- ^ Args to pass to @solc@
                       , _quiet        :: Bool   -- ^ Suppress @solc@ output, errors, and warnings
                       }
makeLenses ''SolConf

-- | Given a file, use its extenstion to check if it is a precompiled contract or try to compile it and
-- get a list of its contracts, throwing exceptions if necessary.
contracts :: (MonadIO m, MonadThrow m, MonadReader x m, Has SolConf x) => FilePath -> m [SolcContract]
contracts fp = --do
  --a <- view (hasLens . solcArgs)
  --q <- view (hasLens . quiet)
  liftIO compile >>= (\case
    Nothing -> throwM CompileFailure
    Just m  -> pure . toList $ fst m) where
      compile = do _ <- readCreateProcess (proc "crytic-compile" ["--solc-disable-warnings", "--export-format", "solc", fp]) ""
                   readSolc "crytic-export/combined_solc.json"

-- | Given an optional contract name and a list of 'SolcContract's, try to load the specified
-- contract, or, if not provided, the first contract in the list, into a 'VM' usable for Echidna
-- testing and extract an ABI and list of tests. Throws exceptions if anything returned doesn't look
-- usable for Echidna. NOTE: Contract names passed to this function should be prefixed by the
-- filename their code is in, plus a colon.
loadSpecified :: (MonadIO m, MonadThrow m, MonadReader x m, Has SolConf x)
              => Maybe Text -> [SolcContract] -> m (VM, [SolSignature], [Text])
loadSpecified name cs = let ensure l e = if l == mempty then throwM e else pure () in do
  -- Pick contract to load
  c <- choose cs name
  q <- view (hasLens . quiet)
  liftIO $ do
    when (isNothing name && length cs > 1) $
      putStrLn "Multiple contracts found in file, only analyzing the first"
    unless q . putStrLn $ "Analyzing contract: " <> unpack (c ^. contractName)

  -- Local variables
  (SolConf ca d _ pref _ _) <- view hasLens
  let bc = c ^. creationCode
      blank = vmForEthrunCreation bc
      abi = liftM2 (,) (view methodName) (fmap snd . view methodInputs) <$> toList (c ^. abiMap)
      (tests, funs) = partition (isPrefixOf pref . fst) abi

  -- Make sure everything is ready to use, then ship it
  mapM_ (uncurry ensure) [(abi, NoFuncs), (tests, NoTests), (funs, OnlyTests)] -- ABI checks
  ensure bc (NoBytecode $ c ^. contractName)                                   -- Bytecode check
  case find (not . null . snd) tests of
    Just (t,_) -> throwM $ TestArgsFound t                                     -- Test args check
    Nothing    -> (, funs, fst <$> tests) <$> execStateT (execTx $ Tx (Right bc) d ca 0) blank

  where choose []    _        = throwM NoContracts
        choose (c:_) Nothing  = return c
        choose _     (Just n) = maybe (throwM $ ContractNotFound n) pure $
                                      find (isSuffixOf (cons ':' n) . view contractName) cs

-- | Given a file and an optional contract name, compile the file as solidity, then, if a name is
-- given, try to fine the specified contract (assuming it is in the file provided), otherwise, find
-- the first contract in the file. Take said contract and return an initial VM state with it loaded,
-- its ABI (as 'SolSignature's), and the names of its Echidna tests. NOTE: unlike 'loadSpecified',
-- contract names passed here don't need the file they occur in specified.
--loadSolidity :: (MonadIO m, MonadThrow m, MonadReader x m, Has SolConf x)
--             => FilePath -> Maybe Text -> m (VM, [SolSignature], [Text])
--loadSolidity fp name = contracts fp >>= loadSpecified name


loadWithCryticCompile :: (MonadIO m, MonadThrow m, MonadReader x m, Has SolConf x)
             => FilePath -> Maybe Text -> m (VM, [SolSignature], [Text])

loadWithCryticCompile fp name = contracts fp >>= loadSpecified name 

-- | Given the results of 'loadSolidity', assuming a single-contract test, get everything ready
-- for running a 'Campaign' against the tests found.
prepareForTest :: (MonadReader x m, Has SolConf x)
               => (VM, [SolSignature], [Text]) -> m (VM, World, [(Text, Addr)])
prepareForTest (v, a, ts) = let r = v ^. state . contract in
  view (hasLens . sender) <&> \s -> (v, World s [(r, a)], zip ts $ repeat r)

-- | Basically loadSolidity, but prepares the results to be passed directly into
-- a testing function.
loadSolTests :: (MonadIO m, MonadThrow m, MonadReader x m, Has SolConf x)
             => FilePath -> Maybe Text -> m (VM, World, [(Text, Addr)])
loadSolTests fp name = loadWithCryticCompile fp name >>= prepareForTest

-- | Given a list of 'SolcContract's, try to parse out string and integer literals
extractConstants :: [SolcContract] -> [AbiValue]
extractConstants = nub . concatMap (constants "" . view contractAst) where
  -- Tools for parsing numbers and quoted strings from 'Text'
  as f     = preview $ to f . _Right . _1
  --asAddr x = as hexadecimal =<< T.stripPrefix "0x" x
  asQuoted = preview $ unpacked . prefixed "\"" . suffixed "\"" . packedChars
  -- We need this because sometimes @solc@ emits a json string with a type, then a string
  -- representation of some value of that type. Why is this? Unclear. Anyway, this lets us match
  -- those cases like regular strings
  literal t f = \case String (T.words -> ((^? only t) -> m) : y : _) -> m *> f y
                      _                                              -> Nothing
  -- 'constants' takes a property name and its 'Value', then tries to find solidity literals
  -- CASE ONE: we're looking at a big object with a bunch of little objects, recurse
  constants _ (Object o) = concatMap (uncurry constants) $ M.toList o
  constants _ (Array  a) = concatMap (constants "")        a
  -- CASE TWO: we're looking at a @type@ or @value@ object, try to parse it
  -- 2.1: We're looking at a @value@ starting with "0x", which is how solc represents addresses
  --      @value: "0x123"@ ==> @[AbiAddress 291]@
  constants "value" (String                   (as decimal -> Just i)) =
     let l f = f <$> [8,16..256] <*> [fromIntegral (i :: Integer)] in l AbiInt ++ l AbiUInt ++ [AbiAddress (fromIntegral i)]
  -- 2.2: We're looking at something of the form @type: int_const [...]@, an integer literal
  --      @type: "int_const 123"@ ==> @[AbiUInt 8 123, AbiUInt 16 123, ... AbiInt 256 123]@
<<<<<<< HEAD
  --constants "type"  (literal "int_const"      (as decimal) -> Just i) =
  --  let l f = f <$> [8,16..256] <*> [fromIntegral (i :: Integer)] in l AbiInt ++ l AbiUInt
=======
  constants "type"  (literal "int_const"      (as decimal) -> Just i) =
    let l f = f <$> [8,16..256] <*> (fromIntegral <$> ([i-1..i+1] :: [Integer])) in l AbiInt ++ l AbiUInt
>>>>>>> 859dbd4a
  -- 2.3: We're looking at something of the form @type: literal_string "[...]"@, a string literal
  --      @type: "literal_string \"123\""@ ==> @[AbiString "123", AbiBytes 3 "123"...]@
  constants "type"  (literal "literal_string" asQuoted     -> Just b) =
   let size = BS.length b in  
   ([AbiString, AbiBytesDynamic] <&> ($ b)) ++
   map (\n -> AbiBytes n (BS.append b (BS.replicate (n - size) 0))) [size .. 32]
  -- CASE THREE: we're at a leaf node with no constants
  constants _  _ = []<|MERGE_RESOLUTION|>--- conflicted
+++ resolved
@@ -175,16 +175,11 @@
   -- 2.1: We're looking at a @value@ starting with "0x", which is how solc represents addresses
   --      @value: "0x123"@ ==> @[AbiAddress 291]@
   constants "value" (String                   (as decimal -> Just i)) =
-     let l f = f <$> [8,16..256] <*> [fromIntegral (i :: Integer)] in l AbiInt ++ l AbiUInt ++ [AbiAddress (fromIntegral i)]
+     let l f = f <$> [8,16..256] <*> (fromIntegral <$> ([i-1..i+1] :: [Integer])) in l AbiInt ++ l AbiUInt ++ [AbiAddress (fromIntegral i)]
   -- 2.2: We're looking at something of the form @type: int_const [...]@, an integer literal
   --      @type: "int_const 123"@ ==> @[AbiUInt 8 123, AbiUInt 16 123, ... AbiInt 256 123]@
-<<<<<<< HEAD
   --constants "type"  (literal "int_const"      (as decimal) -> Just i) =
   --  let l f = f <$> [8,16..256] <*> [fromIntegral (i :: Integer)] in l AbiInt ++ l AbiUInt
-=======
-  constants "type"  (literal "int_const"      (as decimal) -> Just i) =
-    let l f = f <$> [8,16..256] <*> (fromIntegral <$> ([i-1..i+1] :: [Integer])) in l AbiInt ++ l AbiUInt
->>>>>>> 859dbd4a
   -- 2.3: We're looking at something of the form @type: literal_string "[...]"@, a string literal
   --      @type: "literal_string \"123\""@ ==> @[AbiString "123", AbiBytes 3 "123"...]@
   constants "type"  (literal "literal_string" asQuoted     -> Just b) =
