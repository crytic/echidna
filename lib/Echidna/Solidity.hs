{-# LANGUAGE FlexibleContexts #-}
{-# LANGUAGE OverloadedStrings #-}
{-# LANGUAGE LambdaCase #-}
{-# LANGUAGE TemplateHaskell #-}
{-# LANGUAGE TupleSections #-}
{-# LANGUAGE ViewPatterns #-}

module Echidna.Solidity where

import Control.Lens
import Control.Exception          (Exception)
import Control.Monad              (liftM2, mapM_, when, unless)
import Control.Monad.Catch        (MonadThrow(..))
import Control.Monad.IO.Class     (MonadIO(..))
import Control.Monad.Reader       (MonadReader)
import Control.Monad.State.Strict (execStateT)
import Data.Aeson                 (Value(..))
import Data.ByteString.Lens       (packedChars)
import Data.Foldable              (toList)
import Data.Has                   (Has(..))
import Data.List                  (find, nub, partition)
import Data.List.Lens             (prefixed, suffixed)
import Data.Maybe                 (isNothing)
import Data.Monoid                ((<>))
import Data.Text                  (Text, isPrefixOf, pack, unpack)
import Data.Text.Lens             (unpacked)
import Data.Text.Read             (decimal, hexadecimal)
import System.Process             (readCreateProcess, std_err, proc, StdStream(..))
import System.IO                  (openFile, IOMode(..))
import System.IO.Temp             (writeSystemTempFile)

import Echidna.ABI         (SolSignature)
import Echidna.Exec        (execTx)
import Echidna.Transaction (Tx(..), World(..))

import EVM hiding (contracts)
import qualified EVM (contracts)
import EVM.ABI      (AbiValue(..))
import EVM.Exec     (vmForEthrunCreation)
import EVM.Solidity
import EVM.Types    (Addr)
import EVM.Concrete (w256)

import qualified Data.ByteString     as BS
import qualified Data.HashMap.Strict as M
import qualified Data.Text           as T

-- | Things that can go wrong trying to load a Solidity file for Echidna testing. Read the 'Show'
-- instance for more detailed explanations.
data SolException = BadAddr Addr
                  | CompileFailure
                  | NoContracts
                  | TestArgsFound Text
                  | ContractNotFound Text
                  | NoBytecode Text
                  | NoFuncs
                  | NoTests
                  | OnlyTests

instance Show SolException where
  show = \case
    BadAddr a            -> "No contract at " ++ show a ++ " exists"
    CompileFailure       -> "Couldn't compile given file"
    NoContracts          -> "No contracts found in given file"
    (ContractNotFound c) -> "Given contract " ++ show c ++ " not found in given file"
    (TestArgsFound t)    -> "Test " ++ show t ++ " has arguments, aborting"
    (NoBytecode t)       -> "No bytecode found for contract " ++ show t
    NoFuncs              -> "ABI is empty, are you sure your constructor is right?"
    NoTests              -> "No tests found in ABI"
    OnlyTests            -> "Only tests and no public functions found in ABI"

instance Exception SolException

-- | Configuration for loading Solidity for Echidna testing.
data SolConf = SolConf { _contractAddr    :: Addr    -- ^ Contract address to use
                       , _deployer        :: Addr    -- ^ Contract deployer address to use
                       , _sender          :: [Addr]  -- ^ Sender addresses to use
                       , _balanceAddr     :: Integer -- ^ Initial balance of deployer and senders
                       , _balanceContract :: Integer -- ^ Initial balance of contract to test
                       , _prefix          :: Text    -- ^ Function name prefix used to denote tests
                       , _solcArgs        :: String  -- ^ Args to pass to @solc@
                       , _solcLibs        :: [String] -- ^ List of libraries to load, in order.
                       , _quiet           :: Bool    -- ^ Suppress @solc@ output, errors, and warnings
                       }
makeLenses ''SolConf

-- | Given a file, try to compile it and get a list of its contracts, throwing exceptions if necessary.
contracts :: (MonadIO m, MonadThrow m, MonadReader x m, Has SolConf x) => FilePath -> m [SolcContract]
contracts fp = do
  a <- view (hasLens . solcArgs)
  q <- view (hasLens . quiet)
  ls <- view (hasLens . solcLibs)
  pure (a, q, ls) >>= liftIO . solc >>= (\case
    Nothing -> throwM CompileFailure
    Just m  -> pure . toList $ fst m) where
      usual = ["--combined-json=bin-runtime,bin,srcmap,srcmap-runtime,abi,ast", fp]
      solc (a, q, ls) = do
        stderr <- if q then UseHandle <$> openFile "/dev/null" WriteMode
                       else pure Inherit
        readSolc =<< writeSystemTempFile ""
                 =<< readCreateProcess (proc "solc" $ usual <> words (a ++ linkLibraries ls)) {std_err = stderr} ""

populateAddresses :: [Addr] -> Integer -> VM -> VM
populateAddresses []     _ vm = vm
populateAddresses (a:as) b vm = populateAddresses as b (vm & set (env . EVM.contracts . at a) (Just account))
  where account = initialContract (RuntimeCode mempty) & set nonce 1 & set balance (w256 $ fromInteger b)

-- | Address to load the first library
addrLibrary :: Addr
addrLibrary = 0xff

 -- | Load a list of solidity contracts as libraries
loadLibraries :: (MonadIO m, MonadThrow m, MonadReader x m, Has SolConf x)
              => [SolcContract] -> Addr -> Addr -> VM -> m VM
loadLibraries []     _  _ vm = return vm
loadLibraries (l:ls) la d vm = loadLibraries ls (la + 1) d =<< loadRest
  where loadRest = execStateT (execTx $ Tx (Right $ l ^. creationCode) d la 0xffffffff 0) vm

-- | Generate a string to use as argument in solc to link libraries starting from addrLibrary
linkLibraries :: [String] -> String
linkLibraries [] = ""
linkLibraries ls = "--libraries " ++ concat (imap (\i x -> concat [x, ":", show $ addrLibrary + (toEnum i :: Addr) , ","]) ls)

-- | Given an optional contract name and a list of 'SolcContract's, try to load the specified
-- contract, or, if not provided, the first contract in the list, into a 'VM' usable for Echidna
-- testing and extract an ABI and list of tests. Throws exceptions if anything returned doesn't look
-- usable for Echidna. NOTE: Contract names passed to this function should be prefixed by the
-- filename their code is in, plus a colon.
loadSpecified :: (MonadIO m, MonadThrow m, MonadReader x m, Has SolConf x)
              => Maybe Text -> [SolcContract] -> m (VM, [SolSignature], [Text])
loadSpecified name cs = let ensure l e = if l == mempty then throwM e else pure () in do
  -- Pick contract to load
  c <- choose cs name
  q <- view (hasLens . quiet)
  liftIO $ do
    when (isNothing name && length cs > 1 && not q) $
      putStrLn "Multiple contracts found in file, only analyzing the first"
    unless q . putStrLn $ "Analyzing contract: " <> unpack (c ^. contractName)

  -- Local variables
  (SolConf ca d ads bala balc pref _ libs _) <- view hasLens
  let bc = c ^. creationCode
      blank = populateAddresses (ads |> d) bala (vmForEthrunCreation bc)
      abi = liftM2 (,) (view methodName) (fmap snd . view methodInputs) <$> toList (c ^. abiMap)
      (tests, funs) = partition (isPrefixOf pref . fst) abi

  -- Select libraries
  ls <- mapM (choose cs . Just . pack) libs

  -- Make sure everything is ready to use, then ship it
  mapM_ (uncurry ensure) [(abi, NoFuncs), (tests, NoTests), (funs, OnlyTests)] -- ABI checks
  ensure bc (NoBytecode $ c ^. contractName)                                   -- Bytecode check
  case find (not . null . snd) tests of
    Just (t,_) -> throwM $ TestArgsFound t                                     -- Test args check
<<<<<<< HEAD
    Nothing    -> loadLibraries ls addrLibrary d blank >>= fmap (, funs, fst <$> tests) .
      execStateT (execTx $ Tx (Right bc) d ca 0xffffffff (w256 $ fromInteger balc))
=======
    Nothing    -> loadLibraries ls addrLibrary d blank >>=
                    fmap (, funs ++ [fallback], fst <$> tests) . execStateT (execTx $ Tx (Right bc) d ca (w256 $ fromInteger balc))
>>>>>>> 341a921a

  where choose []    _        = throwM NoContracts
        choose (c:_) Nothing  = return c
        choose _     (Just n) = maybe (throwM $ ContractNotFound n) pure $
                                      find ((n ==) . view contractName) cs
        fallback = ("",[])

-- | Given a file and an optional contract name, compile the file as solidity, then, if a name is
-- given, try to fine the specified contract (assuming it is in the file provided), otherwise, find
-- the first contract in the file. Take said contract and return an initial VM state with it loaded,
-- its ABI (as 'SolSignature's), and the names of its Echidna tests. NOTE: unlike 'loadSpecified',
-- contract names passed here don't need the file they occur in specified.
loadSolidity :: (MonadIO m, MonadThrow m, MonadReader x m, Has SolConf x)
             => FilePath -> Maybe Text -> m (VM, [SolSignature], [Text])
loadSolidity fp name = contracts fp >>= loadSpecified ((pack fp <>) <$> name)

-- | Given the results of 'loadSolidity', assuming a single-contract test, get everything ready
-- for running a 'Campaign' against the tests found.
prepareForTest :: (MonadReader x m, Has SolConf x)
               => (VM, [SolSignature], [Text]) -> m (VM, World, [(Text, Addr)])
prepareForTest (v, a, ts) = let r = v ^. state . contract in
  view (hasLens . sender) <&> \s -> (v, World s [(r, a)], zip ts $ repeat r)

-- | Basically loadSolidity, but prepares the results to be passed directly into
-- a testing function.
loadSolTests :: (MonadIO m, MonadThrow m, MonadReader x m, Has SolConf x)
             => FilePath -> Maybe Text -> m (VM, World, [(Text, Addr)])
loadSolTests fp name = loadSolidity fp name >>= prepareForTest

-- | Given a list of 'SolcContract's, try to parse out string and integer literals
extractConstants :: [SolcContract] -> [AbiValue]
extractConstants = nub . concatMap (constants "" . view contractAst) where
  -- Tools for parsing numbers and quoted strings from 'Text'
  as f     = preview $ to f . _Right . _1
  asAddr x = as hexadecimal =<< T.stripPrefix "0x" x
  asQuoted = preview $ unpacked . prefixed "\"" . suffixed "\"" . packedChars
  -- We need this because sometimes @solc@ emits a json string with a type, then a string
  -- representation of some value of that type. Why is this? Unclear. Anyway, this lets us match
  -- those cases like regular strings
  literal t f = \case String (T.words -> ((^? only t) -> m) : y : _) -> m *> f y
                      _                                              -> Nothing
  -- 'constants' takes a property name and its 'Value', then tries to find solidity literals
  -- CASE ONE: we're looking at a big object with a bunch of little objects, recurse
  constants _ (Object o) = concatMap (uncurry constants) $ M.toList o
  constants _ (Array  a) = concatMap (constants "")        a
  -- CASE TWO: we're looking at a @type@ or @value@ object, try to parse it
  -- 2.1: We're looking at a @value@ starting with "0x", which is how solc represents addresses
  --      @value: "0x123"@ ==> @[AbiAddress 291]@
  constants "value" (String                   (asAddr      -> Just i)) = [AbiAddress i]
  -- 2.2: We're looking at something of the form @type: int_const [...]@, an integer literal
  --      @type: "int_const 123"@ ==> @[AbiUInt 8 123, AbiUInt 16 123, ... AbiInt 256 123]@
  constants "type"  (literal "int_const"      (as decimal) -> Just i) =
    let l f = f <$> [8,16..256] <*> (fromIntegral <$> ([i-1..i+1] :: [Integer])) in l AbiInt ++ l AbiUInt
  -- 2.3: We're looking at something of the form @type: literal_string "[...]"@, a string literal
  --      @type: "literal_string \"123\""@ ==> @[AbiString "123", AbiBytes 3 "123"...]@
  constants "type"  (literal "literal_string" asQuoted     -> Just b) =
   let size = BS.length b in  
   ([AbiString, AbiBytesDynamic] <&> ($ b)) ++
   map (\n -> AbiBytes n (BS.append b (BS.replicate (n - size) 0))) [size .. 32]
  -- CASE THREE: we're at a leaf node with no constants
  constants _  _ = []<|MERGE_RESOLUTION|>--- conflicted
+++ resolved
@@ -152,13 +152,9 @@
   ensure bc (NoBytecode $ c ^. contractName)                                   -- Bytecode check
   case find (not . null . snd) tests of
     Just (t,_) -> throwM $ TestArgsFound t                                     -- Test args check
-<<<<<<< HEAD
-    Nothing    -> loadLibraries ls addrLibrary d blank >>= fmap (, funs, fst <$> tests) .
+    Nothing    -> loadLibraries ls addrLibrary d blank >>= fmap (, fallback : funs, fst <$> tests) .
       execStateT (execTx $ Tx (Right bc) d ca 0xffffffff (w256 $ fromInteger balc))
-=======
-    Nothing    -> loadLibraries ls addrLibrary d blank >>=
-                    fmap (, funs ++ [fallback], fst <$> tests) . execStateT (execTx $ Tx (Right bc) d ca (w256 $ fromInteger balc))
->>>>>>> 341a921a
+
 
   where choose []    _        = throwM NoContracts
         choose (c:_) Nothing  = return c
