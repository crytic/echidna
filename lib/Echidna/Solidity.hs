{-# LANGUAGE FlexibleContexts #-}
{-# LANGUAGE OverloadedStrings #-}
{-# LANGUAGE LambdaCase #-}
<<<<<<< HEAD
{-# LANGUAGE TemplateHaskell #-}
{-# LANGUAGE TupleSections #-}
{-# LANGUAGE ViewPatterns #-}
{-# LANGUAGE NamedFieldPuns #-}
=======
>>>>>>> 46d20164

module Echidna.Solidity where

import Control.Lens
import Control.Arrow              (first)
import Control.Monad              (liftM2, when, unless, forM_)
import Control.Monad.Catch        (MonadThrow(..))
import Control.Monad.Extra        (whenM)
import Control.Monad.IO.Class     (MonadIO(..))
import Control.Monad.Reader       (MonadReader)
import Control.Monad.State.Strict (execStateT)
import Data.Foldable              (toList)
import Data.Has                   (Has(..))
import Data.List                  (find, partition, isSuffixOf)
import Data.Map                   (Map, keys, elems, unions)
import Data.Maybe                 (isJust, isNothing, catMaybes, listToMaybe)
import Data.Text                  (Text, isPrefixOf, isSuffixOf, append)
import Data.Text.Lens             (unpacked)
import System.Process             (StdStream(..), readCreateProcessWithExitCode, proc, std_err)
import System.IO                  (openFile, IOMode(..))
import System.Exit                (ExitCode(..))
import System.Directory           (doesDirectoryExist, doesFileExist, findExecutable, listDirectory, removeFile)
import System.FilePath.Posix      ((</>))

import Echidna.ABI                (encodeSig, encodeSigWithName, hashSig, fallback, commonTypeSizes, mkValidAbiInt, mkValidAbiUInt)
import Echidna.Exec               (execTx, initialVM)
import Echidna.Events             (EventMap)
import Echidna.Test               (createTests, isAssertionMode, isPropertyMode)
import Echidna.RPC                (loadEthenoBatch)
import Echidna.Types.Solidity
import Echidna.Types.Signature    (ContractName, FunctionHash, SolSignature, SignatureMap, getBytecodeMetadata)
import Echidna.Types.Tx           (TxConf, createTxWithValue, unlimitedGasPerBlock, initialTimestamp, initialBlockNumber)
import Echidna.Types.Test         (TestConf(..), EchidnaTest(..))
import Echidna.Types.World        (World(..))
import Echidna.Fetch              (deployContracts)
import Echidna.Processor

import EVM hiding (contracts, path)
import qualified EVM (contracts)
import EVM.ABI
import EVM.Solidity
import EVM.Types    (Addr, w256)

import qualified Data.List.NonEmpty  as NE
import qualified Data.List.NonEmpty.Extra as NEE
import qualified Data.HashMap.Strict as M
import qualified Data.Text           as T

<<<<<<< HEAD
data Filter = Blacklist [Text] | Whitelist [Text] deriving Show

-- | Things that can go wrong trying to load a Solidity file for Echidna testing. Read the 'Show'
-- instance for more detailed explanations.
data SolException = BadAddr Addr
                  | CompileFailure String String
                  | SolcReadFailure
                  | NoContracts
                  | TestArgsFound Text
                  | ContractNotFound Text
                  | NoBytecode Text
                  | NoFuncs
                  | NoTests
                  | OnlyTests
                  | ConstructorArgs String
                  | DeploymentFailed
                  | NoCryticCompile
                  | InvalidMethodFilters Filter
makePrisms ''SolException

instance Show SolException where
  show = \case
    BadAddr a                -> "No contract at " ++ show a ++ " exists"
    CompileFailure x y       -> "Couldn't compile given file\n" ++ "stdout:\n" ++ x ++ "stderr:\n" ++ y
    SolcReadFailure          -> "Could not read crytic-export/combined_solc.json"
    NoContracts              -> "No contracts found in given file"
    (ContractNotFound c)     -> "Given contract " ++ show c ++ " not found in given file"
    (TestArgsFound t)        -> "Test " ++ show t ++ " has arguments, aborting"
    (NoBytecode t)           -> "No bytecode found for contract " ++ show t
    NoFuncs                  -> "ABI is empty, are you sure your constructor is right?"
    NoTests                  -> "No tests found in ABI"
    OnlyTests                -> "Only tests and no public functions found in ABI"
    (ConstructorArgs s)      -> "Constructor arguments are required: " ++ s
    NoCryticCompile          -> "crytic-compile not installed or not found in PATH. To install it, run:\n   pip install crytic-compile"
    (InvalidMethodFilters f) -> "Applying " ++ show f ++ " to the methods produces an empty list. Are you filtering the correct functions or fuzzing the correct contract?"
    DeploymentFailed         -> "Deploying the contract failed (revert, out-of-gas, sending ether to an non-payable constructor, etc.)"

instance Exception SolException

-- | Configuration for loading Solidity for Echidna testing.
data SolConf = SolConf { _contractAddr    :: Addr             -- ^ Contract address to use
                       , _deployer        :: Addr             -- ^ Contract deployer address to use
                       , _sender          :: NE.NonEmpty Addr -- ^ Sender addresses to use
                       , _balanceAddr     :: Integer          -- ^ Initial balance of deployer and senders
                       , _balanceContract :: Integer          -- ^ Initial balance of contract to test
                       , _codeSize        :: Integer          -- ^ Max code size for deployed contratcs (default 24576, per EIP-170)
                       , _prefix          :: Text             -- ^ Function name prefix used to denote tests
                       , _cryticArgs      :: [String]         -- ^ Args to pass to crytic
                       , _solcArgs        :: String           -- ^ Args to pass to @solc@
                       , _solcLibs        :: [String]         -- ^ List of libraries to load, in order.
                       , _quiet           :: Bool             -- ^ Suppress @solc@ output, errors, and warnings
                       , _initialize      :: Maybe FilePath   -- ^ Initialize world with Etheno txns
                       , _multiAbi        :: Bool             -- ^ Whether or not to use the multi-abi mode
                       , _checkAsserts    :: Bool             -- ^ Test if we can cause assertions to fail
                       , _benchmarkMode   :: Bool             -- ^ Benchmark mode allows to generate coverage
                       , _methodFilter    :: Filter           -- ^ List of methods to avoid or include calling during a campaign
                       }
makeLenses ''SolConf

-- | List of contract names from every source cache
type SourceCaches = [([ContractName], SourceCache)]

-- | Given a list of source caches (SourceCaches) and an optional contract name,
=======
-- | Given a list of source caches (SourceCaches) and an optional contract name, 
>>>>>>> 46d20164
-- select one that includes that contract (if possible). Otherwise, use the first source
-- cache available (or fail if it is empty)
selectSourceCache :: Maybe ContractName -> SourceCaches -> SourceCache
selectSourceCache (Just c) scs =
  let r = concatMap (\(cs,sc) -> [sc | isJust $ find (Data.Text.isSuffixOf (":" `append` c)) cs]) scs in
  case r of
    (sc:_) -> sc
    _      -> error "Source cache selection returned no result"

selectSourceCache _ scs =
  case scs of
    (_,sc):_ -> sc
    _        -> error "Empty source cache"

readSolcBatch :: FilePath -> IO (Maybe (Map Text SolcContract, SourceCaches))
readSolcBatch d = do
  fs <- listDirectory d
  mxs <- mapM (\f -> readSolc (d </> f)) fs
  case catMaybes mxs of
    [] -> return Nothing
    xs -> return $ Just (unions $ map fst xs, map (first keys) xs)

-- | Given a list of files, use its extenstion to check if it is a precompiled
-- contract or try to compile it and get a list of its contracts and a list of source cache, throwing
-- exceptions if necessary.
contracts :: (MonadIO m, MonadThrow m, MonadReader x m, Has SolConf x) => NE.NonEmpty FilePath -> m ([SolcContract], SourceCaches)
contracts fp = let usual = ["--solc-disable-warnings", "--export-format", "solc"] in do
  mp  <- liftIO $ findExecutable "crytic-compile"
  case mp of
   Nothing -> throwM NoCryticCompile
   Just path -> do
    a  <- view (hasLens . solcArgs)
    q  <- view (hasLens . quiet)
    ls <- view (hasLens . solcLibs)
    c  <- view (hasLens . cryticArgs)
    let solargs = a ++ linkLibraries ls & (usual ++) .
                  (\sa -> if null sa then [] else ["--solc-args", sa])
        compileOne :: (MonadIO m, MonadThrow m) => FilePath -> m ([SolcContract], SourceCaches)
        compileOne x = do
          mSolc <- liftIO $ do
            stderr <- if q then UseHandle <$> openFile "/dev/null" WriteMode else pure Inherit
            (ec, out, err) <- readCreateProcessWithExitCode (proc path $ (c ++ solargs) |> x) {std_err = stderr} ""
            case ec of
              ExitSuccess -> readSolcBatch "crytic-export"
              ExitFailure _ -> throwM $ CompileFailure out err

          maybe (throwM SolcReadFailure) (pure . first toList) mSolc
    -- clean up previous artifacts
    liftIO $ removeJsonFiles "crytic-export"
    cps <- mapM compileOne fp
    let (cs, ss) = NE.unzip cps
    when (length ss > 1) $ liftIO $ putStrLn "WARNING: more than one SourceCaches was found after compile. Only the first one will be used."
    pure (concat cs, NE.head ss)

removeJsonFiles :: FilePath -> IO ()
removeJsonFiles dir =
  whenM (doesDirectoryExist dir) $ do
    files <- listDirectory dir
    forM_ files $ \file ->
      when (".json" `Data.List.isSuffixOf` file) $ do
        let path = dir </> file
        whenM (doesFileExist path) $ removeFile path

addresses :: (MonadReader x m, Has SolConf x) => m (NE.NonEmpty AbiValue)
addresses = do
  SolConf{_contractAddr = ca, _deployer = d, _sender = ads} <- view hasLens
  pure $ AbiAddress . fromIntegral <$> NE.nub (join ads [ca, d, 0x0])
  where join (f NE.:| r) l = f NE.:| (r ++ l)

populateAddresses :: [Addr] -> Integer -> VM -> VM
populateAddresses []     _ vm = vm
populateAddresses (a:as) b vm = populateAddresses as b (vm & set (env . EVM.contracts . at a) (Just account))
  where account = initialContract (RuntimeCode mempty) & set nonce 0 & set balance (w256 $ fromInteger b)

-- | Address to load the first library
addrLibrary :: Addr
addrLibrary = 0xff

<<<<<<< HEAD
-- | Load a list of solidity contracts as libraries
loadLibraries :: (MonadIO m, MonadThrow m, MonadReader x m, Has SolConf x)
              => [SolcContract] -> Addr -> Addr -> VM -> m VM
loadLibraries []     _  _ vm = return vm
loadLibraries (l:ls) la d vm = loadLibraries ls (la + 1) d =<< loadRest
  where loadRest = execStateT (execTx $ createTx (l ^. creationCode) d la (fromInteger unlimitedGasPerBlock) (0, 0)) vm

=======
>>>>>>> 46d20164
-- | Generate a string to use as argument in solc to link libraries starting from addrLibrary
linkLibraries :: [String] -> String
linkLibraries [] = ""
linkLibraries ls = "--libraries " ++
  iconcatMap (\i x -> concat [x, ":", show $ addrLibrary + toEnum i, ","]) ls

filterMethods :: Text -> Filter -> NE.NonEmpty SolSignature -> NE.NonEmpty SolSignature
filterMethods _  f@(Whitelist [])  _ = error $ show $ InvalidMethodFilters f
filterMethods cn f@(Whitelist ic) ms = case NE.filter (\s -> encodeSigWithName cn s `elem` ic) ms of
                                         [] -> error $ show $ InvalidMethodFilters f
                                         fs -> NE.fromList fs
filterMethods cn f@(Blacklist ig) ms = case NE.filter (\s -> encodeSigWithName cn s `notElem` ig) ms of
                                         [] -> error $ show $ InvalidMethodFilters f
                                         fs -> NE.fromList fs

abiOf :: Text -> SolcContract -> NE.NonEmpty SolSignature
abiOf pref cc = fallback NE.:| filter (not . isPrefixOf pref . fst) (elems (cc ^. abiMap) <&> \m -> (m ^. methodName, m ^.. methodInputs . traverse . _2))

-- | Given an optional contract name and a list of 'SolcContract's, try to load the specified
-- contract, or, if not provided, the first contract in the list, into a 'VM' usable for Echidna
-- testing and extract an ABI and list of tests. Throws exceptions if anything returned doesn't look
-- usable for Echidna. NOTE: Contract names passed to this function should be prefixed by the
-- filename their code is in, plus a colon.
loadSpecified :: (MonadIO m, MonadThrow m, MonadReader x m, Has SolConf x, Has SolConf x, Has TestConf x, Has TxConf x, MonadFail m)
              => Maybe Text -> [SolcContract] -> m (VM, EventMap, NE.NonEmpty SolSignature, [Text], SignatureMap)
loadSpecified name cs = do
  -- Pick contract to load
  c <- choose cs name
  q <- view (hasLens . quiet)
  liftIO $ do
    when (isNothing name && length cs > 1 && not q) $
      putStrLn "Multiple contracts found, only analyzing the first"
    unless q . putStrLn $ "Analyzing contract: " <> c ^. contractName . unpacked

  -- Local variables
  SolConf ca d ads bala balc mcs pref _ _ libs _ fp ma tm _ fs <- view hasLens
  TestConf _ _ <- view hasLens

  -- generate the complete abi mapping
  let bc = c ^. creationCode
      abi = liftM2 (,) (view methodName) (fmap snd . view methodInputs) <$> toList (c ^. abiMap)
      con = view constructorInputs c
      (tests, funs) = partition (isPrefixOf pref . fst) abi


  -- Filter ABI according to the config options
  let fabiOfc = filterMethods (c ^. contractName) fs $ abiOf pref c
  -- Filter again for assertions checking if enabled
  let neFuns = filterMethods (c ^. contractName) fs (fallback NE.:| funs)

  -- Construct ABI mapping for World
  let abiMapping = if ma then M.fromList $ cs <&> \cc -> (getBytecodeMetadata $ cc ^. runtimeCode,  filterMethods (cc ^. contractName) fs $ abiOf pref cc)
                         else M.singleton (getBytecodeMetadata $ c ^. runtimeCode) fabiOfc

  -- Set up initial VM, either with chosen contract or Etheno initialization file
  -- need to use snd to add to ABI dict
  blank' <- maybe (pure (initialVM & block . gaslimit .~ fromInteger unlimitedGasPerBlock & block . maxCodeSize .~ w256 (fromInteger mcs)))
                  loadEthenoBatch
                  fp
  let blank = populateAddresses (NE.toList ads |> d) bala blank'

  unless (null con || isJust fp) (throwM $ ConstructorArgs (show con))
  -- Select libraries
  ls <- mapM (choose cs . Just . T.pack) libs

  -- Make sure everything is ready to use, then ship it
  when (null abi) $ throwM NoFuncs                              -- < ABI checks
  when (null tests && isPropertyMode tm) $ throwM NoTests       -- < Test checks
  when (bc == mempty) $ throwM (NoBytecode $ c ^. contractName) -- Bytecode check
  case find (not . null . snd) tests of
    Just (t,_) -> throwM $ TestArgsFound t                      -- Test args check
    Nothing    -> do
      -- library deployment
      vm <- deployContracts (zip [addrLibrary ..] ls) d blank
      -- additional contracts deployment
      --(ctd, _) <- if null atd then return ([], []) else contracts $ NE.fromList $ map show atd
      --let mainContract = head $ map (\x -> head $ T.splitOn "." $ last $ T.splitOn "-" $ head $ T.splitOn ":" (view contractName x)) ctd
      --let ctd' = filter (\x -> (last $ T.splitOn ":" (view contractName x)) == mainContract) ctd
      --vm' <- deployContracts (zip atd ctd') ca vm
      -- main contract deployment
      let transaction = execTx $ createTxWithValue bc d ca (fromInteger unlimitedGasPerBlock) (w256 $ fromInteger balc) (0, 0)
      vm'' <- execStateT transaction vm
      case currentContract vm'' of
        Just _  -> return (vm'', unions $ map (view eventMap) cs, neFuns, fst <$> tests, abiMapping)
        Nothing -> throwM $ DeploymentFailed ca

  where choose []    _        = throwM NoContracts
        choose (c:_) Nothing  = return c
        choose _     (Just n) = maybe (throwM $ ContractNotFound n) pure $
                                      find (Data.Text.isSuffixOf (if T.any (== ':') n then n else ":" `append` n) . view contractName) cs

-- | Given a file and an optional contract name, compile the file as solidity, then, if a name is
-- given, try to fine the specified contract (assuming it is in the file provided), otherwise, find
-- the first contract in the file. Take said contract and return an initial VM state with it loaded,
-- its ABI (as 'SolSignature's), and the names of its Echidna tests. NOTE: unlike 'loadSpecified',
-- contract names passed here don't need the file they occur in specified.
<<<<<<< HEAD
loadSolidity :: (MonadIO m, MonadThrow m, MonadReader x m, Has SolConf x, Has TxConf x, MonadFail m)
             => NE.NonEmpty FilePath -> Maybe Text -> m (VM, World, [SolTest], [SolcContract], SourceCaches, SlitherInfo)
loadSolidity files name = do
  -- compile and load contracts
  (cs, scs) <- contracts files
  (vm, em, nonPropFuns, definedProps, abiMapping) <- loadSpecified name cs

  SolConf{_sender, _checkAsserts, _cryticArgs} <- view hasLens
  -- run processors
  slitherInfo <- runSlither (NE.head files) _cryticArgs

  let addr = vm ^. state . contract
      ps = filterResults name $ payableFunctions slitherInfo
      as = if _checkAsserts then filterResults name $ asserts slitherInfo else []
      cs' = filterResults name $ constantFunctions slitherInfo
      (hm, lm) = prepareHashMaps cs' as abiMapping
      tests = fmap Left (zip definedProps $ repeat addr) ++
                if _checkAsserts then Right <$> NE.filter (/= fallback) nonPropFuns else []
      world = World _sender hm lm ps em

  pure (vm, world, tests, cs, scs, slitherInfo)
=======
--loadSolidity :: (MonadIO m, MonadThrow m, MonadReader x m, Has SolConf x)
--             => FilePath -> Maybe Text -> m (VM, [SolSignature], [Text])
--loadSolidity fp name = contracts fp >>= loadSpecified name
loadWithCryticCompile :: (MonadIO m, MonadThrow m, MonadReader x m, Has SolConf x, Has TestConf x, Has TxConf x, MonadFail m)
                      => NE.NonEmpty FilePath -> Maybe Text -> m (VM, EventMap, NE.NonEmpty SolSignature, [Text], SignatureMap)
loadWithCryticCompile fp name = contracts fp >>= \(cs, _) -> loadSpecified name cs


-- | Given the results of 'loadSolidity', assuming a single-contract test, get everything ready
-- for running a 'Campaign' against the tests found.
prepareForTest :: (MonadReader x m, Has SolConf x)
               => (VM, EventMap, NE.NonEmpty SolSignature, [Text], SignatureMap)
               -> Maybe ContractName
               -> SlitherInfo
               -> m (VM, World, [EchidnaTest])
prepareForTest (vm, em, a, ts, m) c si = do
  SolConf{ _sender = s, _testMode = tm, _testDestruction = td } <- view hasLens
  let r = vm ^. state . contract
      a' = NE.toList a
      ps = filterResults c $ payableFunctions si
      as = if isAssertionMode tm then filterResults c $ asserts si else []
      cs = filterResults c $ constantFunctions si
      (hm, lm) = prepareHashMaps cs as m
  pure (vm, World s hm lm ps em, createTests tm td ts r a')

-- this limited variant is used only in tests
prepareForTest' :: (MonadReader x m, Has SolConf x)
               => (VM, EventMap, NE.NonEmpty SolSignature, [Text], SignatureMap)
               -> m (VM, World, [EchidnaTest])
prepareForTest' (v, em, a, ts, _) = do
  SolConf{ _sender = s, _testMode = tm } <- view hasLens
  let r = v ^. state . contract
      a' = NE.toList a
  pure (v, World s M.empty Nothing [] em, createTests tm True ts r a') 
>>>>>>> 46d20164

prepareHashMaps :: [FunctionHash] -> [FunctionHash] -> SignatureMap -> (SignatureMap, Maybe SignatureMap)
prepareHashMaps [] _  m = (m, Nothing)                                -- No constant functions detected
prepareHashMaps cs as m =
  (\case (hm, lm) | M.size hm > 0  && M.size lm > 0  -> (hm, Just lm) -- Usual case
                  | M.size hm > 0  && M.size lm == 0 -> (hm, Nothing) -- No low-priority functions detected
                  | M.size hm == 0 && M.size lm > 0  -> (m,  Nothing) -- No high-priority functions detected
                  | otherwise                        -> error "Error processing function hashmaps"
  ) (M.unionWith NEE.union (filterHashMap not cs m) (filterHashMap id as m), filterHashMap id cs m)
  where filterHashMap f xs = M.mapMaybe (NE.nonEmpty . NE.filter (\s -> f $ (hashSig . encodeSig $ s) `elem` xs))

<<<<<<< HEAD
=======
-- | Basically loadSolidity, but prepares the results to be passed directly into
-- a testing function.
loadSolTests :: (MonadIO m, MonadThrow m, MonadReader x m, Has SolConf x, Has TestConf x, Has TxConf x, MonadFail m)
             => NE.NonEmpty FilePath -> Maybe Text -> m (VM, World, [EchidnaTest])
loadSolTests fp name = loadWithCryticCompile fp name >>= prepareForTest'

>>>>>>> 46d20164
mkLargeAbiInt :: Int -> AbiValue
mkLargeAbiInt i = AbiInt i $ 2 ^ (i - 1) - 1

mkLargeAbiUInt :: Int -> AbiValue
mkLargeAbiUInt i = AbiUInt i $ 2 ^ i - 1

timeConstants :: [AbiValue]
timeConstants = concatMap dec [initialTimestamp, initialBlockNumber]
  where dec i = let l f = f <$> commonTypeSizes <*> fmap fromIntegral [i-1..i+1] in
                catMaybes (l mkValidAbiInt ++ l mkValidAbiUInt)

largeConstants :: [AbiValue]
largeConstants = concatMap (\i -> [mkLargeAbiInt i, mkLargeAbiUInt i]) commonTypeSizes

returnTypes :: [SolcContract] -> Text -> Maybe AbiType
returnTypes cs t = do
  method <- find ((== t) . view methodName) $ concatMap (toList . view abiMap) cs
  (_, abiType) <- listToMaybe $ method ^. methodOutput
  pure abiType<|MERGE_RESOLUTION|>--- conflicted
+++ resolved
@@ -1,13 +1,6 @@
 {-# LANGUAGE FlexibleContexts #-}
 {-# LANGUAGE OverloadedStrings #-}
 {-# LANGUAGE LambdaCase #-}
-<<<<<<< HEAD
-{-# LANGUAGE TemplateHaskell #-}
-{-# LANGUAGE TupleSections #-}
-{-# LANGUAGE ViewPatterns #-}
-{-# LANGUAGE NamedFieldPuns #-}
-=======
->>>>>>> 46d20164
 
 module Echidna.Solidity where
 
@@ -56,73 +49,7 @@
 import qualified Data.HashMap.Strict as M
 import qualified Data.Text           as T
 
-<<<<<<< HEAD
-data Filter = Blacklist [Text] | Whitelist [Text] deriving Show
-
--- | Things that can go wrong trying to load a Solidity file for Echidna testing. Read the 'Show'
--- instance for more detailed explanations.
-data SolException = BadAddr Addr
-                  | CompileFailure String String
-                  | SolcReadFailure
-                  | NoContracts
-                  | TestArgsFound Text
-                  | ContractNotFound Text
-                  | NoBytecode Text
-                  | NoFuncs
-                  | NoTests
-                  | OnlyTests
-                  | ConstructorArgs String
-                  | DeploymentFailed
-                  | NoCryticCompile
-                  | InvalidMethodFilters Filter
-makePrisms ''SolException
-
-instance Show SolException where
-  show = \case
-    BadAddr a                -> "No contract at " ++ show a ++ " exists"
-    CompileFailure x y       -> "Couldn't compile given file\n" ++ "stdout:\n" ++ x ++ "stderr:\n" ++ y
-    SolcReadFailure          -> "Could not read crytic-export/combined_solc.json"
-    NoContracts              -> "No contracts found in given file"
-    (ContractNotFound c)     -> "Given contract " ++ show c ++ " not found in given file"
-    (TestArgsFound t)        -> "Test " ++ show t ++ " has arguments, aborting"
-    (NoBytecode t)           -> "No bytecode found for contract " ++ show t
-    NoFuncs                  -> "ABI is empty, are you sure your constructor is right?"
-    NoTests                  -> "No tests found in ABI"
-    OnlyTests                -> "Only tests and no public functions found in ABI"
-    (ConstructorArgs s)      -> "Constructor arguments are required: " ++ s
-    NoCryticCompile          -> "crytic-compile not installed or not found in PATH. To install it, run:\n   pip install crytic-compile"
-    (InvalidMethodFilters f) -> "Applying " ++ show f ++ " to the methods produces an empty list. Are you filtering the correct functions or fuzzing the correct contract?"
-    DeploymentFailed         -> "Deploying the contract failed (revert, out-of-gas, sending ether to an non-payable constructor, etc.)"
-
-instance Exception SolException
-
--- | Configuration for loading Solidity for Echidna testing.
-data SolConf = SolConf { _contractAddr    :: Addr             -- ^ Contract address to use
-                       , _deployer        :: Addr             -- ^ Contract deployer address to use
-                       , _sender          :: NE.NonEmpty Addr -- ^ Sender addresses to use
-                       , _balanceAddr     :: Integer          -- ^ Initial balance of deployer and senders
-                       , _balanceContract :: Integer          -- ^ Initial balance of contract to test
-                       , _codeSize        :: Integer          -- ^ Max code size for deployed contratcs (default 24576, per EIP-170)
-                       , _prefix          :: Text             -- ^ Function name prefix used to denote tests
-                       , _cryticArgs      :: [String]         -- ^ Args to pass to crytic
-                       , _solcArgs        :: String           -- ^ Args to pass to @solc@
-                       , _solcLibs        :: [String]         -- ^ List of libraries to load, in order.
-                       , _quiet           :: Bool             -- ^ Suppress @solc@ output, errors, and warnings
-                       , _initialize      :: Maybe FilePath   -- ^ Initialize world with Etheno txns
-                       , _multiAbi        :: Bool             -- ^ Whether or not to use the multi-abi mode
-                       , _checkAsserts    :: Bool             -- ^ Test if we can cause assertions to fail
-                       , _benchmarkMode   :: Bool             -- ^ Benchmark mode allows to generate coverage
-                       , _methodFilter    :: Filter           -- ^ List of methods to avoid or include calling during a campaign
-                       }
-makeLenses ''SolConf
-
--- | List of contract names from every source cache
-type SourceCaches = [([ContractName], SourceCache)]
-
--- | Given a list of source caches (SourceCaches) and an optional contract name,
-=======
 -- | Given a list of source caches (SourceCaches) and an optional contract name, 
->>>>>>> 46d20164
 -- select one that includes that contract (if possible). Otherwise, use the first source
 -- cache available (or fail if it is empty)
 selectSourceCache :: Maybe ContractName -> SourceCaches -> SourceCache
@@ -201,16 +128,6 @@
 addrLibrary :: Addr
 addrLibrary = 0xff
 
-<<<<<<< HEAD
--- | Load a list of solidity contracts as libraries
-loadLibraries :: (MonadIO m, MonadThrow m, MonadReader x m, Has SolConf x)
-              => [SolcContract] -> Addr -> Addr -> VM -> m VM
-loadLibraries []     _  _ vm = return vm
-loadLibraries (l:ls) la d vm = loadLibraries ls (la + 1) d =<< loadRest
-  where loadRest = execStateT (execTx $ createTx (l ^. creationCode) d la (fromInteger unlimitedGasPerBlock) (0, 0)) vm
-
-=======
->>>>>>> 46d20164
 -- | Generate a string to use as argument in solc to link libraries starting from addrLibrary
 linkLibraries :: [String] -> String
 linkLibraries [] = ""
@@ -307,32 +224,6 @@
 -- the first contract in the file. Take said contract and return an initial VM state with it loaded,
 -- its ABI (as 'SolSignature's), and the names of its Echidna tests. NOTE: unlike 'loadSpecified',
 -- contract names passed here don't need the file they occur in specified.
-<<<<<<< HEAD
-loadSolidity :: (MonadIO m, MonadThrow m, MonadReader x m, Has SolConf x, Has TxConf x, MonadFail m)
-             => NE.NonEmpty FilePath -> Maybe Text -> m (VM, World, [SolTest], [SolcContract], SourceCaches, SlitherInfo)
-loadSolidity files name = do
-  -- compile and load contracts
-  (cs, scs) <- contracts files
-  (vm, em, nonPropFuns, definedProps, abiMapping) <- loadSpecified name cs
-
-  SolConf{_sender, _checkAsserts, _cryticArgs} <- view hasLens
-  -- run processors
-  slitherInfo <- runSlither (NE.head files) _cryticArgs
-
-  let addr = vm ^. state . contract
-      ps = filterResults name $ payableFunctions slitherInfo
-      as = if _checkAsserts then filterResults name $ asserts slitherInfo else []
-      cs' = filterResults name $ constantFunctions slitherInfo
-      (hm, lm) = prepareHashMaps cs' as abiMapping
-      tests = fmap Left (zip definedProps $ repeat addr) ++
-                if _checkAsserts then Right <$> NE.filter (/= fallback) nonPropFuns else []
-      world = World _sender hm lm ps em
-
-  pure (vm, world, tests, cs, scs, slitherInfo)
-=======
---loadSolidity :: (MonadIO m, MonadThrow m, MonadReader x m, Has SolConf x)
---             => FilePath -> Maybe Text -> m (VM, [SolSignature], [Text])
---loadSolidity fp name = contracts fp >>= loadSpecified name
 loadWithCryticCompile :: (MonadIO m, MonadThrow m, MonadReader x m, Has SolConf x, Has TestConf x, Has TxConf x, MonadFail m)
                       => NE.NonEmpty FilePath -> Maybe Text -> m (VM, EventMap, NE.NonEmpty SolSignature, [Text], SignatureMap)
 loadWithCryticCompile fp name = contracts fp >>= \(cs, _) -> loadSpecified name cs
@@ -364,7 +255,6 @@
   let r = v ^. state . contract
       a' = NE.toList a
   pure (v, World s M.empty Nothing [] em, createTests tm True ts r a') 
->>>>>>> 46d20164
 
 prepareHashMaps :: [FunctionHash] -> [FunctionHash] -> SignatureMap -> (SignatureMap, Maybe SignatureMap)
 prepareHashMaps [] _  m = (m, Nothing)                                -- No constant functions detected
@@ -376,15 +266,12 @@
   ) (M.unionWith NEE.union (filterHashMap not cs m) (filterHashMap id as m), filterHashMap id cs m)
   where filterHashMap f xs = M.mapMaybe (NE.nonEmpty . NE.filter (\s -> f $ (hashSig . encodeSig $ s) `elem` xs))
 
-<<<<<<< HEAD
-=======
 -- | Basically loadSolidity, but prepares the results to be passed directly into
 -- a testing function.
 loadSolTests :: (MonadIO m, MonadThrow m, MonadReader x m, Has SolConf x, Has TestConf x, Has TxConf x, MonadFail m)
              => NE.NonEmpty FilePath -> Maybe Text -> m (VM, World, [EchidnaTest])
 loadSolTests fp name = loadWithCryticCompile fp name >>= prepareForTest'
 
->>>>>>> 46d20164
 mkLargeAbiInt :: Int -> AbiValue
 mkLargeAbiInt i = AbiInt i $ 2 ^ (i - 1) - 1
 
