{-# LANGUAGE FlexibleContexts #-}
{-# LANGUAGE OverloadedStrings #-}
{-# LANGUAGE LambdaCase #-}

module Echidna.Solidity where

import Control.Lens
import Control.Arrow              (first)
import Control.Monad              (liftM2, when, unless, forM_)
import Control.Monad.Catch        (MonadThrow(..))
import Control.Monad.Extra        (whenM)
import Control.Monad.IO.Class     (MonadIO(..))
import Control.Monad.Reader       (MonadReader)
import Control.Monad.State.Strict (execStateT)
import Data.Foldable              (toList)
import Data.Has                   (Has(..))
import Data.List                  (find, partition, isSuffixOf, (\\))
import Data.Map                   (Map, keys, elems, unions)
import Data.Maybe                 (isJust, isNothing, catMaybes, listToMaybe)
import Data.Text                  (Text, isPrefixOf, isSuffixOf, append)
import Data.Text.Lens             (unpacked)
import System.Process             (StdStream(..), readCreateProcessWithExitCode, proc, std_err)
import System.IO                  (openFile, IOMode(..))
import System.Exit                (ExitCode(..))
import System.Directory           (doesDirectoryExist, doesFileExist, findExecutable, listDirectory, removeFile)
import System.FilePath.Posix      ((</>))

import Echidna.ABI                (encodeSig, encodeSigWithName, hashSig, fallback, commonTypeSizes, mkValidAbiInt, mkValidAbiUInt)
import Echidna.Exec               (execTx, initialVM)
import Echidna.Events             (EventMap)
import Echidna.Test               (createTests, isAssertionMode, isPropertyMode, isStatelessMode)
import Echidna.RPC                (loadEthenoBatch)
import Echidna.Types.Solidity
import Echidna.Types.Signature    (ContractName, FunctionHash, SolSignature, SignatureMap, getBytecodeMetadata)
import Echidna.Types.Tx           (TxConf, basicTx, createTxWithValue, unlimitedGasPerBlock, initialTimestamp, initialBlockNumber)
import Echidna.Types.Test         (TestConf(..), EchidnaTest(..))
import Echidna.Types.World        (World(..))
import Echidna.Fetch              (deployContracts)
import Echidna.Processor

import EVM hiding (contracts, path)
import qualified EVM (contracts)
import EVM.ABI
import EVM.Solidity
import EVM.Types    (Addr, w256)

import qualified Data.List.NonEmpty  as NE
import qualified Data.List.NonEmpty.Extra as NEE
import qualified Data.HashMap.Strict as M
import qualified Data.Text           as T

-- | Given a list of source caches (SourceCaches) and an optional contract name, 
-- select one that includes that contract (if possible). Otherwise, use the first source
-- cache available (or fail if it is empty)
selectSourceCache :: Maybe ContractName -> SourceCaches -> SourceCache
selectSourceCache (Just c) scs =
  let r = concatMap (\(cs,sc) -> [sc | isJust $ find (Data.Text.isSuffixOf (":" `append` c)) cs]) scs in
  case r of
    (sc:_) -> sc
    _      -> error "Source cache selection returned no result"

selectSourceCache _ scs =
  case scs of
    (_,sc):_ -> sc
    _        -> error "Empty source cache"

readSolcBatch :: FilePath -> IO (Maybe (Map Text SolcContract, SourceCaches))
readSolcBatch d = do
  fs <- listDirectory d
  mxs <- mapM (\f -> readSolc (d </> f)) fs
  case catMaybes mxs of
    [] -> return Nothing
    xs -> return $ Just (unions $ map fst xs, map (first keys) xs)

-- | Given a list of files, use its extenstion to check if it is a precompiled
-- contract or try to compile it and get a list of its contracts and a list of source cache, throwing
-- exceptions if necessary.
contracts :: (MonadIO m, MonadThrow m, MonadReader x m, Has SolConf x) => NE.NonEmpty FilePath -> m ([SolcContract], SourceCaches)
contracts fp = let usual = ["--solc-disable-warnings", "--export-format", "solc"] in do
  mp  <- liftIO $ findExecutable "crytic-compile"
  case mp of
   Nothing -> throwM NoCryticCompile
   Just path -> do
    a  <- view (hasLens . solcArgs)
    q  <- view (hasLens . quiet)
    ls <- view (hasLens . solcLibs)
    c  <- view (hasLens . cryticArgs)
    let solargs = a ++ linkLibraries ls & (usual ++) .
                  (\sa -> if null sa then [] else ["--solc-args", sa])
        compileOne :: (MonadIO m, MonadThrow m) => FilePath -> m ([SolcContract], SourceCaches)
        compileOne x = do
          mSolc <- liftIO $ do
            stderr <- if q then UseHandle <$> openFile "/dev/null" WriteMode else pure Inherit
            (ec, out, err) <- readCreateProcessWithExitCode (proc path $ (c ++ solargs) |> x) {std_err = stderr} ""
            case ec of
              ExitSuccess -> readSolcBatch "crytic-export"
              ExitFailure _ -> throwM $ CompileFailure out err

          maybe (throwM SolcReadFailure) (pure . first toList) mSolc
    -- clean up previous artifacts
    liftIO $ removeJsonFiles "crytic-export"
    cps <- mapM compileOne fp
    let (cs, ss) = NE.unzip cps
    when (length ss > 1) $ liftIO $ putStrLn "WARNING: more than one SourceCaches was found after compile. Only the first one will be used."
    pure (concat cs, NE.head ss)

removeJsonFiles :: FilePath -> IO ()
removeJsonFiles dir =
  whenM (doesDirectoryExist dir) $ do
    files <- listDirectory dir
    forM_ files $ \file ->
      when (".json" `Data.List.isSuffixOf` file) $ do
        let path = dir </> file
        whenM (doesFileExist path) $ removeFile path

addresses :: (MonadReader x m, Has SolConf x) => m (NE.NonEmpty AbiValue)
addresses = do
  SolConf{_contractAddr = ca, _deployer = d, _sender = ads} <- view hasLens
  pure $ AbiAddress . fromIntegral <$> NE.nub (join ads [ca, d, 0x0])
  where join (f NE.:| r) l = f NE.:| (r ++ l)

populateAddresses :: [Addr] -> Integer -> VM -> VM
populateAddresses []     _ vm = vm
populateAddresses (a:as) b vm = populateAddresses as b (vm & set (env . EVM.contracts . at a) (Just account))
  where account = initialContract (RuntimeCode mempty) & set nonce 0 & set balance (w256 $ fromInteger b)

-- | Address to load the first library
addrLibrary :: Addr
addrLibrary = 0xff

-- | Generate a string to use as argument in solc to link libraries starting from addrLibrary
linkLibraries :: [String] -> String
linkLibraries [] = ""
linkLibraries ls = "--libraries " ++
  iconcatMap (\i x -> concat [x, ":", show $ addrLibrary + toEnum i, ","]) ls

-- | Filter methods using a whitelist/blacklist
filterMethods :: Text -> Filter -> NE.NonEmpty SolSignature -> NE.NonEmpty SolSignature
filterMethods _  f@(Whitelist [])  _ = error $ show $ InvalidMethodFilters f
filterMethods cn f@(Whitelist ic) ms = case NE.filter (\s -> encodeSigWithName cn s `elem` ic) ms of
                                         [] -> error $ show $ InvalidMethodFilters f
                                         fs -> NE.fromList fs
filterMethods cn f@(Blacklist ig) ms = case NE.filter (\s -> encodeSigWithName cn s `notElem` ig) ms of
                                         [] -> error $ show $ InvalidMethodFilters f
                                         fs -> NE.fromList fs

-- | Filter methods with arguments, used for stateless mode
filterMethodsWithArgs :: NE.NonEmpty SolSignature -> NE.NonEmpty SolSignature
filterMethodsWithArgs ms = case NE.filter (\(_, xs) -> not $ null xs) ms of
                             [] -> error "No stateless tests found" 
                             fs -> NE.fromList fs

abiOf :: Text -> SolcContract -> NE.NonEmpty SolSignature
abiOf pref cc = fallback NE.:| filter (not . isPrefixOf pref . fst) (elems (cc ^. abiMap) <&> \m -> (m ^. methodName, m ^.. methodInputs . traverse . _2))

-- | Given an optional contract name and a list of 'SolcContract's, try to load the specified
-- contract, or, if not provided, the first contract in the list, into a 'VM' usable for Echidna
-- testing and extract an ABI and list of tests. Throws exceptions if anything returned doesn't look
-- usable for Echidna. NOTE: Contract names passed to this function should be prefixed by the
-- filename their code is in, plus a colon.
loadSpecified :: (MonadIO m, MonadThrow m, MonadReader x m, Has SolConf x, Has SolConf x, Has TestConf x, Has TxConf x, MonadFail m)
              => Maybe Text -> [SolcContract] -> m (VM, EventMap, NE.NonEmpty SolSignature, [Text], SignatureMap)
loadSpecified name cs = do
  -- Pick contract to load
  c <- choose cs name
  q <- view (hasLens . quiet)
  liftIO $ do
    when (isNothing name && length cs > 1 && not q) $
      putStrLn "Multiple contracts found, only analyzing the first"
    unless q . putStrLn $ "Analyzing contract: " <> c ^. contractName . unpacked

  -- Local variables
  SolConf ca d ads bala balc mcs pref _ _ libs _ fp ma tm _ fs <- view hasLens
  TestConf _ _ <- view hasLens

  -- generate the complete abi mapping
  let bc = c ^. creationCode
      abi = liftM2 (,) (view methodName) (fmap snd . view methodInputs) <$> toList (c ^. abiMap)
      con = view constructorInputs c
      (tests, funs) = partition (isPrefixOf pref . fst) abi


  -- Filter ABI according to the config options
  let fabiOfc = if isStatelessMode tm then filterMethodsWithArgs (abiOf pref c) else filterMethods (c ^. contractName) fs $ abiOf pref c
  -- Filter again for stateless tests or assertions checking if enabled
  let neFuns = filterMethods (c ^. contractName) fs (fallback NE.:| funs)
  -- Construct ABI mapping for World
  let abiMapping = if ma then M.fromList $ cs <&> \cc -> (getBytecodeMetadata $ cc ^. runtimeCode,  filterMethods (cc ^. contractName) fs $ abiOf pref cc)
                         else M.singleton (getBytecodeMetadata $ c ^. runtimeCode) fabiOfc


  -- Set up initial VM, either with chosen contract or Etheno initialization file
  -- need to use snd to add to ABI dict
  blank' <- maybe (pure (initialVM & block . gaslimit .~ fromInteger unlimitedGasPerBlock & block . maxCodeSize .~ w256 (fromInteger mcs)))
                  loadEthenoBatch
                  fp
  let blank = populateAddresses (NE.toList ads |> d) bala blank'

  unless (null con || isJust fp) (throwM $ ConstructorArgs (show con))
  -- Select libraries
  ls <- mapM (choose cs . Just . T.pack) libs

  -- Make sure everything is ready to use, then ship it
  when (null abi) $ throwM NoFuncs                              -- < ABI checks
  when (null tests && isPropertyMode tm) $ throwM NoTests       -- < Test checks
  when (bc == mempty) $ throwM (NoBytecode $ c ^. contractName) -- Bytecode check
  case find (not . null . snd) tests of
    Just (t,_) -> throwM $ TestArgsFound t                      -- Test args check
    Nothing    -> do
      -- library deployment
      vm0 <- deployContracts (zip [addrLibrary ..] ls) d blank
      -- additional contracts deployment
      --(ctd, _) <- if null atd then return ([], []) else contracts $ NE.fromList $ map show atd
      --let mainContract = head $ map (\x -> head $ T.splitOn "." $ last $ T.splitOn "-" $ head $ T.splitOn ":" (view contractName x)) ctd
      --let ctd' = filter (\x -> (last $ T.splitOn ":" (view contractName x)) == mainContract) ctd
      --vm' <- deployContracts (zip atd ctd') ca vm
      -- main contract deployment
      let deployment = execTx $ createTxWithValue bc d ca (fromInteger unlimitedGasPerBlock) (w256 $ fromInteger balc) (0, 0)
      vm1 <- execStateT deployment vm0

      -- Run
      let transaction = execTx $ uncurry basicTx setUpFunction d ca (fromInteger unlimitedGasPerBlock) (0, 0)
      vm2 <- if isStatelessMode tm && setUpFunction `elem` abi then execStateT transaction vm1 else return vm1
 
      case currentContract vm2 of
        Just _  -> return (vm2, unions $ map (view eventMap) cs, neFuns, fst <$> tests, abiMapping)
        Nothing -> throwM $ DeploymentFailed ca

  where choose []    _        = throwM NoContracts
        choose (c:_) Nothing  = return c
        choose _     (Just n) = maybe (throwM $ ContractNotFound n) pure $
                                      find (Data.Text.isSuffixOf (if T.any (== ':') n then n else ":" `append` n) . view contractName) cs
        setUpFunction = ("setUp", [])


-- | Given a file and an optional contract name, compile the file as solidity, then, if a name is
-- given, try to fine the specified contract (assuming it is in the file provided), otherwise, find
-- the first contract in the file. Take said contract and return an initial VM state with it loaded,
-- its ABI (as 'SolSignature's), and the names of its Echidna tests. NOTE: unlike 'loadSpecified',
-- contract names passed here don't need the file they occur in specified.
loadWithCryticCompile :: (MonadIO m, MonadThrow m, MonadReader x m, Has SolConf x, Has TestConf x, Has TxConf x, MonadFail m)
                      => NE.NonEmpty FilePath -> Maybe Text -> m (VM, EventMap, NE.NonEmpty SolSignature, [Text], SignatureMap)
loadWithCryticCompile fp name = contracts fp >>= \(cs, _) -> loadSpecified name cs


-- | Given the results of 'loadSolidity', assuming a single-contract test, get everything ready
-- for running a 'Campaign' against the tests found.
prepareForTest :: (MonadReader x m, Has SolConf x)
               => (VM, EventMap, NE.NonEmpty SolSignature, [Text], SignatureMap)
               -> Maybe ContractName
               -> SlitherInfo
               -> m (VM, World, [EchidnaTest])
prepareForTest (vm, em, a, ts, m) c si = do
  SolConf{ _sender = s, _testMode = tm, _testDestruction = td } <- view hasLens
  let r = vm ^. state . contract
      a' = NE.toList a
      ps = filterResults c $ payableFunctions si
      as = if isAssertionMode tm then filterResults c $ asserts si else []
<<<<<<< HEAD
      cs = if isStatelessMode tm then [] else filterResults c $ constantFunctions si
=======
      cs = filterResults c (constantFunctions si) \\ as
>>>>>>> a90c2c30
      (hm, lm) = prepareHashMaps cs as m
  pure (vm, World s hm lm ps em, createTests tm td ts r a')

-- this limited variant is used only in tests
prepareForTest' :: (MonadReader x m, Has SolConf x)
               => (VM, EventMap, NE.NonEmpty SolSignature, [Text], SignatureMap)
               -> m (VM, World, [EchidnaTest])
prepareForTest' (v, em, a, ts, _) = do
  SolConf{ _sender = s, _testMode = tm } <- view hasLens
  let r = v ^. state . contract
      a' = NE.toList a
  pure (v, World s M.empty Nothing [] em, createTests tm True ts r a') 

prepareHashMaps :: [FunctionHash] -> [FunctionHash] -> SignatureMap -> (SignatureMap, Maybe SignatureMap)
prepareHashMaps [] _  m = (m, Nothing)                                -- No constant functions detected
prepareHashMaps cs as m =
  (\case (hm, lm) | M.size hm > 0  && M.size lm > 0  -> (hm, Just lm) -- Usual case
                  | M.size hm > 0  && M.size lm == 0 -> (hm, Nothing) -- No low-priority functions detected
                  | M.size hm == 0 && M.size lm > 0  -> (m,  Nothing) -- No high-priority functions detected
                  | otherwise                        -> error "Error processing function hashmaps"
  ) (M.unionWith NEE.union (filterHashMap not cs m) (filterHashMap id as m), filterHashMap id cs m)
  where filterHashMap f xs = M.mapMaybe (NE.nonEmpty . NE.filter (\s -> f $ (hashSig . encodeSig $ s) `elem` xs))

-- | Basically loadSolidity, but prepares the results to be passed directly into
-- a testing function.
loadSolTests :: (MonadIO m, MonadThrow m, MonadReader x m, Has SolConf x, Has TestConf x, Has TxConf x, MonadFail m)
             => NE.NonEmpty FilePath -> Maybe Text -> m (VM, World, [EchidnaTest])
loadSolTests fp name = loadWithCryticCompile fp name >>= prepareForTest'

mkLargeAbiInt :: Int -> AbiValue
mkLargeAbiInt i = AbiInt i $ 2 ^ (i - 1) - 1

mkLargeAbiUInt :: Int -> AbiValue
mkLargeAbiUInt i = AbiUInt i $ 2 ^ i - 1

timeConstants :: [AbiValue]
timeConstants = concatMap dec [initialTimestamp, initialBlockNumber]
  where dec i = let l f = f <$> commonTypeSizes <*> fmap fromIntegral [i-1..i+1] in
                catMaybes (l mkValidAbiInt ++ l mkValidAbiUInt)

largeConstants :: [AbiValue]
largeConstants = concatMap (\i -> [mkLargeAbiInt i, mkLargeAbiUInt i]) commonTypeSizes

returnTypes :: [SolcContract] -> Text -> Maybe AbiType
returnTypes cs t = do
  method <- find ((== t) . view methodName) $ concatMap (toList . view abiMap) cs
  (_, abiType) <- listToMaybe $ method ^. methodOutput
  pure abiType<|MERGE_RESOLUTION|>--- conflicted
+++ resolved
@@ -256,11 +256,7 @@
       a' = NE.toList a
       ps = filterResults c $ payableFunctions si
       as = if isAssertionMode tm then filterResults c $ asserts si else []
-<<<<<<< HEAD
-      cs = if isStatelessMode tm then [] else filterResults c $ constantFunctions si
-=======
-      cs = filterResults c (constantFunctions si) \\ as
->>>>>>> a90c2c30
+      cs = if isStatelessMode tm then [] else filterResults c (constantFunctions si) \\ as
       (hm, lm) = prepareHashMaps cs as m
   pure (vm, World s hm lm ps em, createTests tm td ts r a')
 
