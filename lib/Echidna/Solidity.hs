--- conflicted
+++ resolved
@@ -32,15 +32,10 @@
 import System.IO                  (openFile, IOMode(..))
 import System.Exit                (ExitCode(..))
 import System.Directory           (findExecutable)
-<<<<<<< HEAD
-
-import Echidna.ABI                (encodeSig, hashSig, stripBytecodeMetadata, fallback)
-import Echidna.Exec               (execTx)
-import Echidna.Events             (EventMap)
-=======
+
 import Echidna.ABI                (encodeSig, hashSig, fallback)
 import Echidna.Exec               (execTx, initialVM)
->>>>>>> 802c247d
+import Echidna.Events             (EventMap)
 import Echidna.RPC                (loadEthenoBatch)
 import Echidna.Types.Signature    (FunctionHash, SolSignature, SignatureMap)
 import Echidna.Types.Tx           (TxConf, TxCall(..), Tx(..), unlimitedGasPerBlock, initialTimestamp, initialBlockNumber)
