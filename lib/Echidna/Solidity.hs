--- conflicted
+++ resolved
@@ -215,15 +215,9 @@
   let neFuns = filterMethods (c ^. contractName) fs (fallback NE.:| funs)
   
   -- Construct ABI mapping for World
-<<<<<<< HEAD
-  let abiMapping = if ma then M.fromList $ cs <&> \cc -> (getBytecodeMetadata $ cc ^. runtimeCode, abiOf pref cc)
+  let abiMapping = if ma then M.fromList $ cs <&> \cc -> (getBytecodeMetadata $ cc ^. runtimeCode,  filterMethods (cc ^. contractName) fs $ abiOf pref cc)
                          else M.singleton (getBytecodeMetadata $ c ^. runtimeCode) fabiOfc
   
-=======
-  let abiMapping = if ma then M.fromList $ cs <&> \cc -> (cc ^. runtimeCode . to stripBytecodeMetadata, filterMethods (cc ^. contractName) fs $ abiOf pref cc)
-                         else M.singleton (c ^. runtimeCode . to stripBytecodeMetadata) fabiOfc
-
->>>>>>> 717e2280
   -- Set up initial VM, either with chosen contract or Etheno initialization file
   -- need to use snd to add to ABI dict
   blank' <- maybe (pure (initialVM & block . maxCodeSize .~ w256 (fromInteger mcs)))
