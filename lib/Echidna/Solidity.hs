{-# LANGUAGE FlexibleContexts #-}
{-# LANGUAGE OverloadedStrings #-}
{-# LANGUAGE LambdaCase #-}
{-# LANGUAGE TemplateHaskell #-}
{-# LANGUAGE TupleSections #-}
{-# LANGUAGE ViewPatterns #-}

module Echidna.Solidity where

import Control.Lens        hiding (cons)
import Control.Exception          (Exception)
import Control.Monad              (liftM2, mapM_, when, unless)
import Control.Monad.Catch        (MonadThrow(..))
import Control.Monad.IO.Class     (MonadIO(..))
import Control.Monad.Reader       (MonadReader)
import Control.Monad.State.Strict (execStateT)
import Data.Aeson                 (Value(..))
import Data.ByteString.Lens       (packedChars)
import Data.Foldable              (toList)
import Data.Has                   (Has(..))
import Data.List                  (find, nub, partition)
import Data.List.Lens             (prefixed, suffixed)
import Data.Maybe                 (isNothing)
import Data.Monoid                ((<>))
import Data.Text                  (Text, isPrefixOf, isSuffixOf, unpack, cons)
import Data.Text.Lens             (unpacked)
import Data.Text.Read             (decimal)
import System.Process             (readCreateProcess, proc)
--import System.IO                  (openFile, IOMode(..))
--import System.IO.Temp             (writeSystemTempFile)
--import System.FilePath.Posix      (takeExtension)

import Echidna.ABI         (SolSignature)
import Echidna.Exec        (execTx)
import Echidna.Transaction (Tx(..), World(..))

import EVM hiding (contracts)
import qualified EVM (contracts)
import EVM.ABI      (AbiValue(..))
import EVM.Exec     (vmForEthrunCreation)
import EVM.Solidity
import EVM.Types    (Addr)
import EVM.Concrete (w256)

import qualified Data.ByteString     as BS
import qualified Data.HashMap.Strict as M
import qualified Data.Text           as T

-- | Things that can go wrong trying to load a Solidity file for Echidna testing. Read the 'Show'
-- instance for more detailed explanations.
data SolException = BadAddr Addr
                  | CompileFailure
                  | NoContracts
                  | TestArgsFound Text
                  | ContractNotFound Text
                  | NoBytecode Text
                  | NoFuncs
                  | NoTests
                  | OnlyTests

instance Show SolException where
  show = \case
    BadAddr a            -> "No contract at " ++ show a ++ " exists"
    CompileFailure       -> "Couldn't compile given file"
    NoContracts          -> "No contracts found in given file"
    (ContractNotFound c) -> "Given contract " ++ show c ++ " not found in given file"
    (TestArgsFound t)    -> "Test " ++ show t ++ " has arguments, aborting"
    (NoBytecode t)       -> "No bytecode found for contract " ++ show t
    NoFuncs              -> "ABI is empty, are you sure your constructor is right?"
    NoTests              -> "No tests found in ABI"
    OnlyTests            -> "Only tests and no public functions found in ABI"

instance Exception SolException

-- | Configuration for loading Solidity for Echidna testing.
data SolConf = SolConf { _contractAddr    :: Addr    -- ^ Contract address to use
                       , _deployer        :: Addr    -- ^ Contract deployer address to use
                       , _sender          :: [Addr]  -- ^ Sender addresses to use
                       , _balanceAddr     :: Integer -- ^ Initial balance of deployer and senders
                       , _balanceContract :: Integer -- ^ Initial balance of contract to test
                       , _prefix          :: Text    -- ^ Function name prefix used to denote tests
                       , _solcArgs        :: String  -- ^ Args to pass to @solc@
                       , _solcLibs        :: [String] -- ^ List of libraries to load, in order.
                       , _quiet           :: Bool    -- ^ Suppress @solc@ output, errors, and warnings
                       }
makeLenses ''SolConf

-- | Given a file, use its extenstion to check if it is a precompiled contract or try to compile it and
-- get a list of its contracts, throwing exceptions if necessary.
contracts :: (MonadIO m, MonadThrow m, MonadReader x m, Has SolConf x) => FilePath -> m [SolcContract]
<<<<<<< HEAD
contracts fp = --do
  --a <- view (hasLens . solcArgs)
  --q <- view (hasLens . quiet)
  liftIO compile >>= (\case
    Nothing -> throwM CompileFailure
    Just m  -> pure . toList $ fst m) where
      compile = do _ <- readCreateProcess (proc "crytic-compile" ["--solc-disable-warnings", "--export-format", "solc", fp]) ""
                   readSolc "crytic-export/combined_solc.json"
=======
contracts fp = do
  a <- view (hasLens . solcArgs)
  q <- view (hasLens . quiet)
  ls <- view (hasLens . solcLibs)
  pure (a, q, ls) >>= liftIO . solc >>= (\case
    Nothing -> throwM CompileFailure
    Just m  -> pure . toList $ fst m) where
      usual = ["--combined-json=bin-runtime,bin,srcmap,srcmap-runtime,abi,ast", fp]
      solc (a, q, ls) = do
        stderr <- if q then UseHandle <$> openFile "/dev/null" WriteMode
                       else pure Inherit
        readSolc =<< writeSystemTempFile ""
                 =<< readCreateProcess (proc "solc" $ usual <> words (a ++ linkLibraries ls)) {std_err = stderr} ""

populateAddresses :: [Addr] -> Integer -> VM -> VM
populateAddresses []     _ vm = vm
populateAddresses (a:as) b vm = populateAddresses as b (vm & set (env . EVM.contracts . at a) (Just account))
  where account = initialContract (RuntimeCode mempty) & set nonce 1 & set balance (w256 $ fromInteger b)

-- | Address to load the first library
addrLibrary :: Addr
addrLibrary = 0xff

 -- | Load a list of solidity contracts as libraries
loadLibraries :: (MonadIO m, MonadThrow m, MonadReader x m, Has SolConf x)
              => [SolcContract] -> Addr -> Addr -> VM -> m VM
loadLibraries []     _  _ vm = return vm
loadLibraries (l:ls) la d vm = loadLibraries ls (la + 1) d =<< loadRest
                               where loadRest = execStateT (execTx $ Tx (Right $ l ^. creationCode) d la 0) vm

-- | Generate a string to use as argument in solc to link libraries starting from addrLibrary
linkLibraries :: [String] -> String
linkLibraries [] = ""
linkLibraries ls = "--libraries " ++ concat (imap (\i x -> concat [x, ":", show $ addrLibrary + (toEnum i :: Addr) , ","]) ls)
>>>>>>> 1efd6bf9

-- | Given an optional contract name and a list of 'SolcContract's, try to load the specified
-- contract, or, if not provided, the first contract in the list, into a 'VM' usable for Echidna
-- testing and extract an ABI and list of tests. Throws exceptions if anything returned doesn't look
-- usable for Echidna. NOTE: Contract names passed to this function should be prefixed by the
-- filename their code is in, plus a colon.
loadSpecified :: (MonadIO m, MonadThrow m, MonadReader x m, Has SolConf x)
              => Maybe Text -> [SolcContract] -> m (VM, [SolSignature], [Text])
loadSpecified name cs = let ensure l e = if l == mempty then throwM e else pure () in do
  -- Pick contract to load
  c <- choose cs name
  q <- view (hasLens . quiet)
  liftIO $ do
    when (isNothing name && length cs > 1 && not q) $
      putStrLn "Multiple contracts found in file, only analyzing the first"
    unless q . putStrLn $ "Analyzing contract: " <> unpack (c ^. contractName)

  -- Local variables
  (SolConf ca d ads bala balc pref _ libs _) <- view hasLens
  let bc = c ^. creationCode
      blank = populateAddresses (ads |> d) bala (vmForEthrunCreation bc)
      abi = liftM2 (,) (view methodName) (fmap snd . view methodInputs) <$> toList (c ^. abiMap)
      (tests, funs) = partition (isPrefixOf pref . fst) abi

  -- Select libraries
  ls <- mapM (choose cs . Just . pack) libs

  -- Make sure everything is ready to use, then ship it
  mapM_ (uncurry ensure) [(abi, NoFuncs), (tests, NoTests), (funs, OnlyTests)] -- ABI checks
  ensure bc (NoBytecode $ c ^. contractName)                                   -- Bytecode check
  case find (not . null . snd) tests of
    Just (t,_) -> throwM $ TestArgsFound t                                     -- Test args check
    Nothing    -> loadLibraries ls addrLibrary d blank >>=
                    fmap (, funs, fst <$> tests) . execStateT (execTx $ Tx (Right bc) d ca (w256 $ fromInteger balc))

  where choose []    _        = throwM NoContracts
        choose (c:_) Nothing  = return c
        choose _     (Just n) = maybe (throwM $ ContractNotFound n) pure $
                                      find (isSuffixOf (cons ':' n) . view contractName) cs

-- | Given a file and an optional contract name, compile the file as solidity, then, if a name is
-- given, try to fine the specified contract (assuming it is in the file provided), otherwise, find
-- the first contract in the file. Take said contract and return an initial VM state with it loaded,
-- its ABI (as 'SolSignature's), and the names of its Echidna tests. NOTE: unlike 'loadSpecified',
-- contract names passed here don't need the file they occur in specified.
--loadSolidity :: (MonadIO m, MonadThrow m, MonadReader x m, Has SolConf x)
--             => FilePath -> Maybe Text -> m (VM, [SolSignature], [Text])
--loadSolidity fp name = contracts fp >>= loadSpecified name


loadWithCryticCompile :: (MonadIO m, MonadThrow m, MonadReader x m, Has SolConf x)
             => FilePath -> Maybe Text -> m (VM, [SolSignature], [Text])

loadWithCryticCompile fp name = contracts fp >>= loadSpecified name 

-- | Given the results of 'loadSolidity', assuming a single-contract test, get everything ready
-- for running a 'Campaign' against the tests found.
prepareForTest :: (MonadReader x m, Has SolConf x)
               => (VM, [SolSignature], [Text]) -> m (VM, World, [(Text, Addr)])
prepareForTest (v, a, ts) = let r = v ^. state . contract in
  view (hasLens . sender) <&> \s -> (v, World s [(r, a)], zip ts $ repeat r)

-- | Basically loadSolidity, but prepares the results to be passed directly into
-- a testing function.
loadSolTests :: (MonadIO m, MonadThrow m, MonadReader x m, Has SolConf x)
             => FilePath -> Maybe Text -> m (VM, World, [(Text, Addr)])
loadSolTests fp name = loadWithCryticCompile fp name >>= prepareForTest

-- | Given a list of 'SolcContract's, try to parse out string and integer literals
extractConstants :: [SolcContract] -> [AbiValue]
extractConstants = nub . concatMap (constants "" . view contractAst) where
  -- Tools for parsing numbers and quoted strings from 'Text'
  as f     = preview $ to f . _Right . _1
  --asAddr x = as hexadecimal =<< T.stripPrefix "0x" x
  asQuoted = preview $ unpacked . prefixed "\"" . suffixed "\"" . packedChars
  -- We need this because sometimes @solc@ emits a json string with a type, then a string
  -- representation of some value of that type. Why is this? Unclear. Anyway, this lets us match
  -- those cases like regular strings
  literal t f = \case String (T.words -> ((^? only t) -> m) : y : _) -> m *> f y
                      _                                              -> Nothing
  -- 'constants' takes a property name and its 'Value', then tries to find solidity literals
  -- CASE ONE: we're looking at a big object with a bunch of little objects, recurse
  constants _ (Object o) = concatMap (uncurry constants) $ M.toList o
  constants _ (Array  a) = concatMap (constants "")        a
  -- CASE TWO: we're looking at a @type@ or @value@ object, try to parse it
  -- 2.1: We're looking at a @value@ starting with "0x", which is how solc represents addresses
  --      @value: "0x123"@ ==> @[AbiAddress 291]@
  constants "value" (String                   (as decimal -> Just i)) =
     let l f = f <$> [8,16..256] <*> (fromIntegral <$> ([i-1..i+1] :: [Integer])) in l AbiInt ++ l AbiUInt ++ [AbiAddress (fromIntegral i)]
  -- 2.2: We're looking at something of the form @type: int_const [...]@, an integer literal
  --      @type: "int_const 123"@ ==> @[AbiUInt 8 123, AbiUInt 16 123, ... AbiInt 256 123]@
  --constants "type"  (literal "int_const"      (as decimal) -> Just i) =
  --  let l f = f <$> [8,16..256] <*> [fromIntegral (i :: Integer)] in l AbiInt ++ l AbiUInt
  -- 2.3: We're looking at something of the form @type: literal_string "[...]"@, a string literal
  --      @type: "literal_string \"123\""@ ==> @[AbiString "123", AbiBytes 3 "123"...]@
  constants "typeString"  (literal "literal_string" asQuoted     -> Just b) =
   let size = BS.length b in  
   ([AbiString, AbiBytesDynamic] <&> ($ b)) ++
   map (\n -> AbiBytes n (BS.append b (BS.replicate (n - size) 0))) [size .. 32]
  -- CASE THREE: we're at a leaf node with no constants
  constants _  _ = []<|MERGE_RESOLUTION|>--- conflicted
+++ resolved
@@ -25,10 +25,8 @@
 import Data.Text                  (Text, isPrefixOf, isSuffixOf, unpack, cons)
 import Data.Text.Lens             (unpacked)
 import Data.Text.Read             (decimal)
-import System.Process             (readCreateProcess, proc)
---import System.IO                  (openFile, IOMode(..))
---import System.IO.Temp             (writeSystemTempFile)
---import System.FilePath.Posix      (takeExtension)
+import System.Process             (StdStream(..), readCreateProcess, proc, std_err)
+import System.IO                  (openFile, IOMode(..))
 
 import Echidna.ABI         (SolSignature)
 import Echidna.Exec        (execTx)
@@ -88,29 +86,16 @@
 -- | Given a file, use its extenstion to check if it is a precompiled contract or try to compile it and
 -- get a list of its contracts, throwing exceptions if necessary.
 contracts :: (MonadIO m, MonadThrow m, MonadReader x m, Has SolConf x) => FilePath -> m [SolcContract]
-<<<<<<< HEAD
-contracts fp = --do
-  --a <- view (hasLens . solcArgs)
-  --q <- view (hasLens . quiet)
-  liftIO compile >>= (\case
-    Nothing -> throwM CompileFailure
-    Just m  -> pure . toList $ fst m) where
-      compile = do _ <- readCreateProcess (proc "crytic-compile" ["--solc-disable-warnings", "--export-format", "solc", fp]) ""
-                   readSolc "crytic-export/combined_solc.json"
-=======
-contracts fp = do
-  a <- view (hasLens . solcArgs)
-  q <- view (hasLens . quiet)
+contracts fp = let usual = ["--solc-disable-warnings", "--export-format", "solc"] in do
+  a  <- view (hasLens . solcArgs)
+  q  <- view (hasLens . quiet)
   ls <- view (hasLens . solcLibs)
-  pure (a, q, ls) >>= liftIO . solc >>= (\case
-    Nothing -> throwM CompileFailure
-    Just m  -> pure . toList $ fst m) where
-      usual = ["--combined-json=bin-runtime,bin,srcmap,srcmap-runtime,abi,ast", fp]
-      solc (a, q, ls) = do
-        stderr <- if q then UseHandle <$> openFile "/dev/null" WriteMode
-                       else pure Inherit
-        readSolc =<< writeSystemTempFile ""
-                 =<< readCreateProcess (proc "solc" $ usual <> words (a ++ linkLibraries ls)) {std_err = stderr} ""
+  let solargs = a ++ linkLibraries ls & (usual ++) . 
+                  (\sa -> if null sa then [] else ["--solc-args", "\"" ++ sa ++ "\""])
+  maybe (throwM CompileFailure) (pure . toList . fst) =<< (liftIO $ do
+    stderr <- if q then UseHandle <$> openFile "/dev/null" WriteMode else pure Inherit
+    _ <- readCreateProcess (proc "crytic-compile" $ solargs |> fp) {std_err = stderr} ""
+    readSolc "crytic-export/combined_solc.json")
 
 populateAddresses :: [Addr] -> Integer -> VM -> VM
 populateAddresses []     _ vm = vm
@@ -126,13 +111,12 @@
               => [SolcContract] -> Addr -> Addr -> VM -> m VM
 loadLibraries []     _  _ vm = return vm
 loadLibraries (l:ls) la d vm = loadLibraries ls (la + 1) d =<< loadRest
-                               where loadRest = execStateT (execTx $ Tx (Right $ l ^. creationCode) d la 0) vm
+  where loadRest = execStateT (execTx $ Tx (Right $ l ^. creationCode) d la 0) vm
 
 -- | Generate a string to use as argument in solc to link libraries starting from addrLibrary
 linkLibraries :: [String] -> String
 linkLibraries [] = ""
-linkLibraries ls = "--libraries " ++ concat (imap (\i x -> concat [x, ":", show $ addrLibrary + (toEnum i :: Addr) , ","]) ls)
->>>>>>> 1efd6bf9
+linkLibraries ls = " --libraries " ++ concat (imap (\i x -> concat [x, ":", show $ addrLibrary + toEnum i, ","]) ls)
 
 -- | Given an optional contract name and a list of 'SolcContract's, try to load the specified
 -- contract, or, if not provided, the first contract in the list, into a 'VM' usable for Echidna
@@ -158,7 +142,7 @@
       (tests, funs) = partition (isPrefixOf pref . fst) abi
 
   -- Select libraries
-  ls <- mapM (choose cs . Just . pack) libs
+  ls <- mapM (choose cs . Just . T.pack) libs
 
   -- Make sure everything is ready to use, then ship it
   mapM_ (uncurry ensure) [(abi, NoFuncs), (tests, NoTests), (funs, OnlyTests)] -- ABI checks
