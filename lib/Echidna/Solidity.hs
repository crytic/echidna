--- conflicted
+++ resolved
@@ -85,7 +85,7 @@
         warn p s = if p then liftIO $ print s else pure ()
 
 -- | loads the solidity file at `filePath` and selects either the default or specified contract to analyze
-<<<<<<< HEAD
+
 loadSolidity :: (MonadIO m, MonadThrow m, MonadReader Config m)
              => FilePath
              -> Maybe Text
@@ -93,12 +93,6 @@
 loadSolidity filePath selectedContract = do
     conf <- ask
     c    <- readContract filePath selectedContract
-=======
-loadSolidity :: (MonadIO m, MonadThrow m) => FilePath -> Maybe Text -> Maybe Text -> m (VM, [SolSignature], [Text])
-loadSolidity filePath selectedContract solcArgs = do
-    c <- readContract filePath selectedContract solcArgs
-    if c ^. creationCode == "" then throwM . NoBytecode $ c ^. contractName else pure ()
->>>>>>> 935e211d
     let (VMSuccess (B bc), vm) = runState exec . vmForEthrunCreation $ c ^. creationCode
         load = do resetState
                   assign (state . gas) (w256 $ conf ^. gasLimit)
