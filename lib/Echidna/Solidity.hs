{-# LANGUAGE FlexibleContexts #-}
{-# LANGUAGE OverloadedStrings #-}
{-# LANGUAGE LambdaCase #-}
{-# LANGUAGE TemplateHaskell #-}
{-# LANGUAGE TupleSections #-}
{-# LANGUAGE ViewPatterns #-}

module Echidna.Solidity where

import Control.Lens
import Control.Exception          (Exception)
import Control.Monad              (liftM2, when, unless, void)
import Control.Monad.Catch        (MonadThrow(..))
import Control.Monad.IO.Class     (MonadIO(..))
import Control.Monad.Reader       (MonadReader)
import Control.Monad.State.Strict (execStateT)
import Data.Aeson                 (Value(..))
import Data.ByteString.Lens       (packedChars)
import Data.DoubleWord            (Int256, Word256)
import Data.Foldable              (toList)
import Data.Has                   (Has(..))
import Data.List                  (find, nub, partition)
import Data.List.Lens             (prefixed, suffixed)
import Data.Map                   (elems)
import Data.Maybe                 (isJust, isNothing, catMaybes)
import Data.Text                  (Text, isPrefixOf, isSuffixOf, append)
import Data.Text.Lens             (unpacked)
import Data.Text.Read             (decimal)
import System.Process             (StdStream(..), readCreateProcessWithExitCode, proc, std_err)
import System.IO                  (openFile, IOMode(..))
import System.Exit                (ExitCode(..))
import System.Directory           (findExecutable)
import Echidna.ABI                (encodeSig, hashSig, fallback)
<<<<<<< HEAD
import Echidna.Exec               (execTx)
=======
import Echidna.Exec               (execTx, initialVM)
>>>>>>> 802c247d
import Echidna.RPC                (loadEthenoBatch)
import Echidna.Types.Signature    (FunctionHash, SolSignature, SignatureMap)
import Echidna.Types.Tx           (TxConf, TxCall(..), Tx(..), unlimitedGasPerBlock, initialTimestamp, initialBlockNumber)
import Echidna.Types.World        (World(..))
import Echidna.Processor

import EVM hiding (contracts, path)
import qualified EVM (contracts)
import EVM.ABI
<<<<<<< HEAD
import EVM.Exec     (vmForEthrunCreation)
=======
>>>>>>> 802c247d
import EVM.Solidity
import EVM.Types    (Addr)
import EVM.Concrete (w256)

import qualified Data.ByteString     as BS
import qualified Data.List.NonEmpty  as NE
import qualified Data.List.NonEmpty.Extra as NEE
import qualified Data.HashMap.Strict as M
import qualified Data.Text           as T

data Filter = Blacklist [Text] | Whitelist [Text] deriving Show

-- | Things that can go wrong trying to load a Solidity file for Echidna testing. Read the 'Show'
-- instance for more detailed explanations.
data SolException = BadAddr Addr
                  | CompileFailure String String
                  | SolcReadFailure
                  | NoContracts
                  | TestArgsFound Text
                  | ContractNotFound Text
                  | NoBytecode Text
                  | NoFuncs
                  | NoTests
                  | OnlyTests
                  | ConstructorArgs String
                  | DeploymentFailed
                  | NoCryticCompile
                  | InvalidMethodFilters Filter
makePrisms ''SolException

instance Show SolException where
  show = \case
    BadAddr a                -> "No contract at " ++ show a ++ " exists"
    CompileFailure x y       -> "Couldn't compile given file\n" ++ "stdout:\n" ++ x ++ "stderr:\n" ++ y
    SolcReadFailure          -> "Could not read crytic-export/combined_solc.json"
    NoContracts              -> "No contracts found in given file"
    (ContractNotFound c)     -> "Given contract " ++ show c ++ " not found in given file"
    (TestArgsFound t)        -> "Test " ++ show t ++ " has arguments, aborting"
    (NoBytecode t)           -> "No bytecode found for contract " ++ show t
    NoFuncs                  -> "ABI is empty, are you sure your constructor is right?"
    NoTests                  -> "No tests found in ABI"
    OnlyTests                -> "Only tests and no public functions found in ABI"
    (ConstructorArgs s)      -> "Constructor arguments are required: " ++ s
    NoCryticCompile          -> "crytic-compile not installed or not found in PATH. To install it, run:\n   pip install crytic-compile"
    (InvalidMethodFilters f) -> "Applying " ++ show f ++ " to the methods produces an empty list. Are you filtering the correct functions or fuzzing the correct contract?"
    DeploymentFailed         -> "Deploying the contract failed (revert, out-of-gas, sending ether to an non-payable constructor, etc.)"

instance Exception SolException

-- | Configuration for loading Solidity for Echidna testing.
data SolConf = SolConf { _contractAddr    :: Addr             -- ^ Contract address to use
                       , _deployer        :: Addr             -- ^ Contract deployer address to use
                       , _sender          :: NE.NonEmpty Addr -- ^ Sender addresses to use
                       , _balanceAddr     :: Integer          -- ^ Initial balance of deployer and senders
                       , _balanceContract :: Integer          -- ^ Initial balance of contract to test
                       , _prefix          :: Text             -- ^ Function name prefix used to denote tests
                       , _cryticArgs      :: [String]         -- ^ Args to pass to crytic
                       , _solcArgs        :: String           -- ^ Args to pass to @solc@
                       , _solcLibs        :: [String]         -- ^ List of libraries to load, in order.
                       , _quiet           :: Bool             -- ^ Suppress @solc@ output, errors, and warnings
                       , _initialize      :: Maybe FilePath   -- ^ Initialize world with Etheno txns
                       , _multiAbi        :: Bool             -- ^ Whether or not to use the multi-abi mode
                       , _checkAsserts    :: Bool             -- ^ Test if we can cause assertions to fail
                       , _benchmarkMode   :: Bool             -- ^ Benchmark mode allows to generate coverage
                       , _methodFilter    :: Filter           -- ^ List of methods to avoid or include calling during a campaign
                       }
makeLenses ''SolConf

-- | An Echidna test is either the name of the function to call and the address where its contract is,
-- or a function that could experience an exception
type SolTest = Either (Text, Addr) SolSignature

-- | Given a list of files, use its extenstion to check if it is a precompiled
-- contract or try to compile it and get a list of its contracts, throwing
-- exceptions if necessary.
contracts :: (MonadIO m, MonadThrow m, MonadReader x m, Has SolConf x) => NE.NonEmpty FilePath -> m [SolcContract]
contracts fp = let usual = ["--solc-disable-warnings", "--export-format", "solc"] in do
  mp  <- liftIO $ findExecutable "crytic-compile"
  case mp of
   Nothing -> throwM NoCryticCompile
   Just path -> do
    a  <- view (hasLens . solcArgs)
    q  <- view (hasLens . quiet)
    ls <- view (hasLens . solcLibs)
    c  <- view (hasLens . cryticArgs)
    let solargs = a ++ linkLibraries ls & (usual ++) .
                  (\sa -> if null sa then [] else ["--solc-args", sa])
        fps = toList fp
        compileOne :: (MonadIO m, MonadThrow m, MonadReader x m, Has SolConf x) => FilePath -> m [SolcContract]
        compileOne x = do
          mSolc <- liftIO $ do
            stderr <- if q then UseHandle <$> openFile "/dev/null" WriteMode else pure Inherit
            (ec, out, err) <- readCreateProcessWithExitCode (proc path $ (c ++ solargs) |> x) {std_err = stderr} ""
            case ec of
              ExitSuccess -> readSolc "crytic-export/combined_solc.json"
              ExitFailure _ -> throwM $ CompileFailure out err
          maybe (throwM SolcReadFailure) (pure . toList . fst) mSolc
    concat <$> sequence (compileOne <$> fps)

addresses :: (MonadReader x m, Has SolConf x) => m (NE.NonEmpty AbiValue)
addresses = do
  SolConf{_contractAddr = ca, _deployer = d, _sender = ads} <- view hasLens
  pure $ AbiAddress . fromIntegral <$> NE.nub (join ads [ca, d, 0x0])
  where join (first NE.:| rest) list = first NE.:| (rest ++ list)

populateAddresses :: [Addr] -> Integer -> VM -> VM
populateAddresses []     _ vm = vm
populateAddresses (a:as) b vm = populateAddresses as b (vm & set (env . EVM.contracts . at a) (Just account))
  where account = initialContract (RuntimeCode mempty) & set nonce 0 & set balance (w256 $ fromInteger b)

-- | Address to load the first library
addrLibrary :: Addr
addrLibrary = 0xff

 -- | Load a list of solidity contracts as libraries
loadLibraries :: (MonadIO m, MonadThrow m, MonadReader x m, Has SolConf x)
              => [SolcContract] -> Addr -> Addr -> VM -> m VM
loadLibraries []     _  _ vm = return vm
loadLibraries (l:ls) la d vm = loadLibraries ls (la + 1) d =<< loadRest
  where loadRest = execStateT (execTx $ Tx (SolCreate $ l ^. creationCode) d la 8000030 0 0 (0, 0)) vm

-- | Generate a string to use as argument in solc to link libraries starting from addrLibrary
linkLibraries :: [String] -> String
linkLibraries [] = ""
linkLibraries ls = "--libraries " ++
  iconcatMap (\i x -> concat [x, ":", show $ addrLibrary + toEnum i, ","]) ls

filterMethods :: MonadThrow m => Filter -> NE.NonEmpty SolSignature -> m (NE.NonEmpty SolSignature)
filterMethods f@(Whitelist [])  _ = throwM $ InvalidMethodFilters f
filterMethods f@(Whitelist ic) ms = case NE.filter (\(m, _) -> m `elem` ic) ms of
                                         [] -> throwM $ InvalidMethodFilters f
                                         fs -> return $ NE.fromList fs
filterMethods f@(Blacklist ig) ms = case NE.filter (\(m, _) -> m `notElem` ig) ms of
                                         [] -> throwM $ InvalidMethodFilters f
                                         fs -> return $ NE.fromList fs

abiOf :: Text -> SolcContract -> NE.NonEmpty SolSignature
abiOf pref cc = fallback NE.:| filter (not . isPrefixOf pref . fst) (elems (cc ^. abiMap) <&> \m -> (m ^. methodName, m ^.. methodInputs . traverse . _2))

-- | Given an optional contract name and a list of 'SolcContract's, try to load the specified
-- contract, or, if not provided, the first contract in the list, into a 'VM' usable for Echidna
-- testing and extract an ABI and list of tests. Throws exceptions if anything returned doesn't look
-- usable for Echidna. NOTE: Contract names passed to this function should be prefixed by the
-- filename their code is in, plus a colon.
loadSpecified :: (MonadIO m, MonadThrow m, MonadReader x m, Has SolConf x, Has TxConf x, MonadFail m)
              => Maybe Text -> [SolcContract] -> m (VM, NE.NonEmpty SolSignature, [Text], SignatureMap)
loadSpecified name cs = do
  -- Pick contract to load
  c <- choose cs name
  q <- view (hasLens . quiet)
  liftIO $ do
    when (isNothing name && length cs > 1 && not q) $
      putStrLn "Multiple contracts found, only analyzing the first"
    unless q . putStrLn $ "Analyzing contract: " <> c ^. contractName . unpacked

  -- Local variables
  SolConf ca d ads bala balc pref _ _ libs _ fp ma ch bm fs <- view hasLens

  -- generate the complete abi mapping
  let bc = c ^. creationCode
      abi = liftM2 (,) (view methodName) (fmap snd . view methodInputs) <$> toList (c ^. abiMap)
      con = view constructorInputs c
      (tests, funs) = partition (isPrefixOf pref . fst) abi


  -- Filter ABI according to the config options
  fabiOfc <- filterMethods fs $ abiOf pref c
  -- Filter again for assertions checking if enabled
  neFuns <- filterMethods fs (NE.fromList $ fallback : funs)
  -- Construct ABI mapping for World
  let abiMapping = if ma then M.fromList $ cs <&> \cc -> (cc ^. runtimeCode . to stripBytecodeMetadata, abiOf pref cc)
                         else M.singleton (c ^. runtimeCode . to stripBytecodeMetadata) fabiOfc

  -- Set up initial VM, either with chosen contract or Etheno initialization file
  -- need to use snd to add to ABI dict
  blank' <- maybe (pure initialVM)
                  (loadEthenoBatch $ fst <$> tests)
                  fp
  let blank = populateAddresses (NE.toList ads |> d) bala blank'
            & env . EVM.contracts %~ sans 0x3be95e4159a131e56a84657c4ad4d43ec7cd865d -- fixes weird nonce issues

  unless (null con || isJust fp) (throwM $ ConstructorArgs (show con))
  -- Select libraries
  ls <- mapM (choose cs . Just . T.pack) libs

  -- Make sure everything is ready to use, then ship it
  when (null abi) $ throwM NoFuncs                              -- < ABI checks
  when (not ch && null tests && not bm) $ throwM NoTests        -- <
  when (bc == mempty) $ throwM (NoBytecode $ c ^. contractName) -- Bytecode check
  case find (not . null . snd) tests of
    Just (t,_) -> throwM $ TestArgsFound t                      -- Test args check
    Nothing    -> do
      vm <- loadLibraries ls addrLibrary d blank
      let transaction = unless (isJust fp) $ void . execTx $ Tx (SolCreate bc) d ca unlimitedGasPerBlock 0 (w256 $ fromInteger balc) (0, 0)
      vm' <- execStateT transaction vm
      case currentContract vm' of
        Just _  -> return (vm', neFuns, fst <$> tests, abiMapping)
        Nothing -> throwM DeploymentFailed

  where choose []    _        = throwM NoContracts
        choose (c:_) Nothing  = return c
        choose _     (Just n) = maybe (throwM $ ContractNotFound n) pure $
                                      find (isSuffixOf (if T.any (== ':') n then n else ":" `append` n) . view contractName) cs

-- | Given a file and an optional contract name, compile the file as solidity, then, if a name is
-- given, try to fine the specified contract (assuming it is in the file provided), otherwise, find
-- the first contract in the file. Take said contract and return an initial VM state with it loaded,
-- its ABI (as 'SolSignature's), and the names of its Echidna tests. NOTE: unlike 'loadSpecified',
-- contract names passed here don't need the file they occur in specified.
--loadSolidity :: (MonadIO m, MonadThrow m, MonadReader x m, Has SolConf x)
--             => FilePath -> Maybe Text -> m (VM, [SolSignature], [Text])
--loadSolidity fp name = contracts fp >>= loadSpecified name
loadWithCryticCompile :: (MonadIO m, MonadThrow m, MonadReader x m, Has SolConf x, Has TxConf x, MonadFail m)
                      => NE.NonEmpty FilePath -> Maybe Text -> m (VM, NE.NonEmpty SolSignature, [Text], SignatureMap)
loadWithCryticCompile fp name = contracts fp >>= loadSpecified name


-- | Given the results of 'loadSolidity', assuming a single-contract test, get everything ready
-- for running a 'Campaign' against the tests found.
prepareForTest :: (MonadReader x m, Has SolConf x)
               => (VM, NE.NonEmpty SolSignature, [Text], SignatureMap)
               -> Maybe String
               -> [SlitherInfo]
               -> m (VM, World, [SolTest])
prepareForTest (v, a, ts, m) c si = do
  SolConf{ _sender = s, _checkAsserts = ch } <- view hasLens
  let r = v ^. state . contract
      a' = NE.toList a
      ps = filterResults c $ filterPayable si
      as = if ch then filterResults c $ filterAssert si else []
      cs = filterResults c $ filterConstantFunction si
      (hm, lm) = prepareHashMaps cs as m
  pure (v, World s hm lm ps, fmap Left (zip ts $ repeat r) ++ if ch then Right <$> drop 1 a' else [])

prepareHashMaps :: [FunctionHash] -> [FunctionHash] -> SignatureMap -> (SignatureMap, Maybe SignatureMap)
prepareHashMaps [] _  m = (m, Nothing)                                -- No constant functions detected
prepareHashMaps cs as m =
  (\case (hm, lm) | M.size hm > 0  && M.size lm > 0  -> (hm, Just lm) -- Usual case
                  | M.size hm > 0  && M.size lm == 0 -> (hm, Nothing) -- No low-priority functions detected
                  | M.size hm == 0 && M.size lm > 0  -> (m,  Nothing) -- No high-priority functions detected
                  | otherwise                        -> error "Error processing function hashmaps"
  ) (M.unionWith NEE.union (filterHashMap not cs m) (filterHashMap id as m), filterHashMap id cs m)
  where filterHashMap f xs = M.mapMaybe (NE.nonEmpty . NE.filter (\s -> f $ (hashSig . encodeSig $ s) `elem` xs))

-- | Basically loadSolidity, but prepares the results to be passed directly into
-- a testing function.
loadSolTests :: (MonadIO m, MonadThrow m, MonadReader x m, Has SolConf x, Has TxConf x, MonadFail m)
             => NE.NonEmpty FilePath -> Maybe Text -> m (VM, World, [SolTest])
loadSolTests fp name = loadWithCryticCompile fp name >>= (\t -> prepareForTest t Nothing [])

commonTypeSizes :: [Int]
commonTypeSizes = [8,16..256]

mkValidAbiInt :: Int -> Int256 -> Maybe AbiValue
mkValidAbiInt i x = if abs x <= 2 ^ (i - 1) - 1 then Just $ AbiInt i x else Nothing

mkLargeAbiInt :: Int -> AbiValue
mkLargeAbiInt i = AbiInt i $ 2 ^ (i - 1) - 1

mkLargeAbiUInt :: Int -> AbiValue
mkLargeAbiUInt i = AbiUInt i $ 2 ^ i - 1

mkValidAbiUInt :: Int -> Word256 -> Maybe AbiValue
mkValidAbiUInt i x = if x <= 2 ^ i - 1 then Just $ AbiUInt i x else Nothing

timeConstants :: [AbiValue]
timeConstants = concatMap dec [initialTimestamp, initialBlockNumber]
  where dec i = let l f = f <$> commonTypeSizes <*> fmap fromIntegral [i-1..i+1] in
                catMaybes (l mkValidAbiInt ++ l mkValidAbiUInt)

largeConstants :: [AbiValue]
largeConstants = concatMap (\i -> [mkLargeAbiInt i, mkLargeAbiUInt i]) commonTypeSizes

-- | Given a list of 'SolcContract's, try to parse out string and integer literals
extractConstants :: [SolcContract] -> [AbiValue]
extractConstants = nub . concatMap (constants "" . view contractAst) where
  -- Tools for parsing numbers and quoted strings from 'Text'
  asDecimal = preview $ to decimal . _Right . _1
  asQuoted  = preview $ unpacked . prefixed "\"" . suffixed "\"" . packedChars
  -- We need this because sometimes @solc@ emits a json string with a type, then a string
  -- representation of some value of that type. Why is this? Unclear. Anyway, this lets us match
  -- those cases like regular strings
  literal t f (String (T.words -> ((^? only t) -> m) : y : _)) = m *> f y
  literal _ _ _                                                = Nothing
  -- When we get a number, it could be an address, uint, or int. We'll try everything.
  dec i = let l f = f <$> commonTypeSizes <*> fmap fromIntegral [i-1..i+1] in
    AbiAddress i : catMaybes (l mkValidAbiInt ++ l mkValidAbiUInt)
  -- 'constants' takes a property name and its 'Value', then tries to find solidity literals
  -- CASE ONE: we're looking at a big object with a bunch of little objects, recurse
  constants _ (Object o) = concatMap (uncurry constants) $ M.toList o
  constants _ (Array  a) = concatMap (constants "")        a
  -- CASE TWO: we're looking at a @type@, try to parse it
  -- 2.1: We're looking at a @int_const@ with a decimal number inside, could be an address, int, or uint
  --      @type: "int_const 0x12"@ ==> @[AbiAddress 18, AbiUInt 8 18,..., AbiUInt 256 18, AbiInt 8 18,...]@
  constants "typeString" (literal "int_const" asDecimal -> Just i) = dec i
  -- 2.2: We're looking at something of the form @type: literal_string "[...]"@, a string literal
  --      @type: "literal_string \"123\""@ ==> @[AbiString "123", AbiBytes 3 "123"...]@
  constants "typeString" (literal "literal_string" asQuoted -> Just b) =
    let size = BS.length b in [AbiString b, AbiBytesDynamic b] ++
      fmap (\n -> AbiBytes n . BS.append b $ BS.replicate (n - size) 0) [size..32]
  -- CASE THREE: we're at a leaf node with no constants
  constants _  _ = []

returnTypes :: [SolcContract] -> Text -> Maybe AbiType
returnTypes cs t = preview (_Just . methodOutput . _Just . _2) .
  find ((== t) . view methodName) $ concatMap (toList . view abiMap) cs<|MERGE_RESOLUTION|>--- conflicted
+++ resolved
@@ -31,11 +31,7 @@
 import System.Exit                (ExitCode(..))
 import System.Directory           (findExecutable)
 import Echidna.ABI                (encodeSig, hashSig, fallback)
-<<<<<<< HEAD
-import Echidna.Exec               (execTx)
-=======
 import Echidna.Exec               (execTx, initialVM)
->>>>>>> 802c247d
 import Echidna.RPC                (loadEthenoBatch)
 import Echidna.Types.Signature    (FunctionHash, SolSignature, SignatureMap)
 import Echidna.Types.Tx           (TxConf, TxCall(..), Tx(..), unlimitedGasPerBlock, initialTimestamp, initialBlockNumber)
@@ -45,10 +41,7 @@
 import EVM hiding (contracts, path)
 import qualified EVM (contracts)
 import EVM.ABI
-<<<<<<< HEAD
-import EVM.Exec     (vmForEthrunCreation)
-=======
->>>>>>> 802c247d
+--import EVM.Exec     (vmForEthrunCreation)
 import EVM.Solidity
 import EVM.Types    (Addr)
 import EVM.Concrete (w256)
