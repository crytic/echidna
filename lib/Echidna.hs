--- conflicted
+++ resolved
@@ -2,7 +2,7 @@
 
 module Echidna where
 
-import Control.Lens ((^.), to)
+import Control.Lens (view, (^.), to)
 import Data.Has (Has(..))
 import Control.Monad.Catch (MonadCatch(..))
 import Control.Monad.Reader (MonadReader, MonadIO, liftIO)
@@ -44,20 +44,22 @@
 -- * A prepopulated dictionary (if any)
 -- * A list of transaction sequences to initialize the corpus
 prepareContract :: (MonadCatch m, MonadRandom m, MonadReader x m, MonadIO m, MonadFail m,
-<<<<<<< HEAD
-                    Has TxConf x, Has SolConf x)
-                => EConfig -> NE.NonEmpty FilePath -> Maybe ContractName -> Seed
-                -> m (VM, SourceCache, [SolcContract], World, [SolTest], Maybe GenDict, [[Tx]])
-prepareContract cfg fp c g = do
-=======
                     Has TestConf x, Has TxConf x, Has SolConf x)
                 => EConfig -> NE.NonEmpty FilePath -> Maybe ContractName -> Seed
                 -> m (VM, SourceCache, [SolcContract], World, [EchidnaTest], Maybe GenDict, [[Tx]])
 prepareContract cfg fs c g = do
->>>>>>> 46d20164
   ctxs <- liftIO $ loadTxs cd
 
-  (v, w, ts, cs, scs, si) <- loadSolidity fp c
+  -- compile and load contracts
+  (cs, scs) <- Echidna.Solidity.contracts fs
+  p <- loadSpecified c cs
+
+  -- run processors
+  ca <- view (hasLens . cryticArgs)
+  si <- runSlither (NE.head fs) ca
+
+  -- load tests
+  (v, w, ts) <- prepareForTest p c si
 
   -- get signatures
   let sigs = nub $ concatMap (NE.toList . snd) (toList $ w ^. highSignatureMap)
