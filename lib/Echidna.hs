--- conflicted
+++ resolved
@@ -61,10 +61,6 @@
   (v, w, ts) <- prepareForTest p c si
   let ads' = AbiAddress <$> v ^. env . EVM.contracts . to keys
   -- start ui and run tests
-<<<<<<< HEAD
-  return (v, sc, cs, w, ts, Just $ mkGenDict df (extractConstants cs ++ timeConstants ++ largeConstants ++ NE.toList ads ++ ads') [] g (returnTypes cs), txs)
-=======
-  return (v, w, ts, Just $ mkGenDict df (extractedConstants ++ timeConstants ++ largeConstants ++ NE.toList ads ++ ads') [] g (returnTypes cs), txs)
->>>>>>> 42abcddb
+  return (v, sc, cs, w, ts, Just $ mkGenDict df (extractedConstants ++ timeConstants ++ largeConstants ++ NE.toList ads ++ ads') [] g (returnTypes cs), txs)
   where cd = cfg ^. cConf . corpusDir
         df = cfg ^. cConf . dictFreq