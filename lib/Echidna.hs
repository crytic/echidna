--- conflicted
+++ resolved
@@ -93,22 +93,12 @@
 
 loadInitialCorpus :: Env -> IO [(FilePath, [Tx])]
 loadInitialCorpus env = do
-<<<<<<< HEAD
-  -- load transactions from init sequence (if any)
-  case env.cfg.campaignConf.corpusDir of
-       Nothing -> pure []
-       Just dir
-         -> do ctxs1 <- loadTxs (dir </> "reproducers")
-               ctxs2 <- loadTxs (dir </> "coverage")
-               pure (ctxs1 ++ ctxs2)
-=======
   case env.cfg.campaignConf.corpusDir of
     Nothing -> pure []
     Just dir -> do
       ctxs1 <- loadTxs (dir </> "reproducers")
       ctxs2 <- loadTxs (dir </> "coverage")
       pure (ctxs1 ++ ctxs2)
->>>>>>> d9658553
 
 mkEnv :: EConfig -> BuildOutput -> [EchidnaTest] -> World -> Maybe SlitherInfo -> IO Env
 mkEnv cfg buildOutput tests world slitherInfo = do
