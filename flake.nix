--- conflicted
+++ resolved
@@ -55,11 +55,7 @@
           (pkgs.haskellPackages.callCabal2nix "hevm" (pkgs.fetchFromGitHub {
             owner = "ethereum";
             repo = "hevm";
-<<<<<<< HEAD
-            rev = "2931f09fcbbca68911421fbe2f2f21ebebdb5332";
-=======
             rev = "release/0.55.0";
->>>>>>> e871c88b
             sha256 = "sha256-DVwQisTwgSjZQkQSn5s7ZN3SS1z2EfISA6Lw0ruUg6Y=";
           }) { secp256k1 = pkgs.secp256k1; })
           ([
